# Copyright 2014 Google Inc. All rights reserved.
#
# Licensed under the Apache License, Version 2.0 (the "License");
# you may not use this file except in compliance with the License.
# You may obtain a copy of the License at
#
#     http://www.apache.org/licenses/LICENSE-2.0
#
# Unless required by applicable law or agreed to in writing, software
# distributed under the License is distributed on an "AS IS" BASIS,
# WITHOUT WARRANTIES OR CONDITIONS OF ANY KIND, either express or implied.
# See the License for the specific language governing permissions and
# limitations under the License.
"""This module implements timesketch Django database models."""

from django.db import models
from django.contrib.contenttypes.generic import GenericRelation
from django.contrib.auth.models import User
import random
from timesketch.apps.acl.models import AccessControlEntry
from timesketch.apps.acl.models import AccessControlEntryMixIn


class Sketch(AccessControlEntryMixIn, models.Model):
    """Database model for a Sketch."""
<<<<<<< HEAD
    owner = models.ForeignKey(User)
    acl = GenericRelation(AccessControlEntry)
=======
    # ToDo (jbn) Create base class or mixin to make this cleaner
    user = models.ForeignKey(User)
    acl = GenericRelation('AccessControlEntry')
>>>>>>> 0c81e88b
    title = models.CharField(max_length=255)
    description = models.TextField(blank=True)
    timelines = models.ManyToManyField('SketchTimeline', blank=True)
    created = models.DateTimeField(auto_now_add=True)
    updated = models.DateTimeField(auto_now=True)

<<<<<<< HEAD
=======
    def is_public(self):
        """Determine if this sketch is readable to anyone.

        Returns:
            True if the sketch is readable by anyone, False otherwise.
        """
        return ace_is_public(self)

    def make_public(self, user):
        """Make the sketch public.

        Args:
            user. django.contrib.auth.models.User object
        """
        ace_make_public(self, user)

    def make_private(self, user):
        """Make the sketch private.

        Args:
            user. user object (instance of django.contrib.auth.models.User)
        """
        ace_make_private(self, user)

    def can_read(self, user):
        """Determine if user can access this sketch.

        Args:
            user. user object (instance of django.contrib.auth.models.User)
        Returns:
            Boolean value to indicate if the sketch is readable to user.
        """
        return ace_can_read(self, user)

    def get_collaborators(self):
        """Function to get all users that has rw access to this sketch.

        Returns:
            A set() of User objects
        """
        collaborators_set = set()
        for ace in self.acl.all():
            if ace.user and not ace.user == self.user:
                collaborators_set.add(ace)
        return collaborators_set

>>>>>>> 0c81e88b
    def __unicode__(self):
        return '%s' % self.title


class Timeline(AccessControlEntryMixIn, models.Model):
    """Database model for a timeline."""
<<<<<<< HEAD
    owner = models.ForeignKey(User)
    acl = GenericRelation(AccessControlEntry)
=======
    # ToDo (jbn) Create base class or mixin to make this cleaner
    user = models.ForeignKey(User)
    acl = GenericRelation('AccessControlEntry')
>>>>>>> 0c81e88b
    title = models.CharField(max_length=255)
    description = models.TextField(blank=True)
    datastore_index = models.CharField(max_length=32)
    created = models.DateTimeField(auto_now_add=True)
    updated = models.DateTimeField(auto_now=True)

    def __unicode__(self):
        return '%s' % self.title


class SketchTimeline(models.Model):
    """Database model for annotating a timeline."""
    timeline = models.ForeignKey(Timeline)
    color = models.CharField(max_length=6, default="FFFFFF")
    visible = models.BooleanField(default=True)
    deleted = models.BooleanField(default=False)
    created = models.DateTimeField(auto_now_add=True)
    updated = models.DateTimeField(auto_now=True)

    @staticmethod
    def generate_color():
        """Picks a random color used when creating a SketchTimeline.

        Returns:
            String. HEX color as string
        """
        colors = ['ECEEE1', 'A8DACF', 'F0D697', 'D8D692', 'F2B7DC', '9798DE']
        return random.choice(colors)

    def __unicode__(self):
        return '%s' % self.timeline.title


class EventComment(models.Model):
    """Database model for a event comment."""
    user = models.ForeignKey(User)
    body = models.TextField(null=False, blank=False)
    sketch = models.ForeignKey(Sketch)
    datastore_id = models.CharField(max_length=255)
    datastore_index = models.CharField(max_length=32)
    created = models.DateTimeField(auto_now_add=True)
    updated = models.DateTimeField(auto_now=True)

    def __unicode__(self):
        return '%s' % self.datastore_id


class SavedView(models.Model):
    """Database model for a saved view."""
    user = models.ForeignKey(User)
    sketch = models.ForeignKey(Sketch)
    query = models.CharField(max_length=255)
    filter = models.TextField()
    name = models.CharField(max_length=255, null=True, blank=True)
    created = models.DateTimeField(auto_now_add=True)
    updated = models.DateTimeField(auto_now=True)

    def __unicode__(self):
<<<<<<< HEAD
        return '%s %s %s %s' % (self.created, self.user, self.sketch, self.name)
=======
        return '%s %s %s %s' % (self.created, self.user, self.sketch,
                                self.name)


class AccessControlEntry(models.Model):
    """Model for an access control entry."""
    user = models.ForeignKey(User, blank=True, null=True)
    # Permissions
    permission_read = models.BooleanField(default=False)
    permission_write = models.BooleanField(default=False)
    permission_delete = models.BooleanField(default=False)
    # contentypes for generic relations
    content_type = models.ForeignKey(ContentType)
    object_id = models.PositiveIntegerField()
    content_object = GenericForeignKey()
    #
    created = models.DateTimeField(auto_now_add=True)
    updated = models.DateTimeField(auto_now=True)

    def __unicode__(self):
        return 'ACE for %s on %s %s' % (self.user, self.content_type,
                                        self.content_object)


def ace_is_public(object):
    """Function to determine if the ACL is open to everyone for the specific
    object.

    Args:
        object. django.db model object
    Returns:
        Boolean value to indicate if the object is readable by everyone.
    """
    # ACE without any user is used as the public ACE.
    try:
        object.acl.get(user=None, permission_read=True)
        return True
    except ObjectDoesNotExist:
        return False


def ace_make_public(object, user):
    """Function to make object public.

    Args:
        object. django.db model object
        user. user object (instance of django.contrib.auth.models.User)
    """
    # First see if the user is allowed to make this change.
    if not ace_can_write(object, user):
        return
    try:
        ace = object.acl.get(user=None)
        if not ace.read:
            ace.permission_read = True
            ace.save()
    except ObjectDoesNotExist:
        object.acl.create(user=None, permission_read=True)


def ace_make_private(object, user):
    """Function to make object private.

    Args:
        object. django.db model object
        user. user object (instance of django.contrib.auth.models.User)
    """
    # First see if the user is allowed to make this change.
    if not ace_can_write(object, user):
        return
    try:
        ace = object.acl.get(user=None)
        ace.delete()
    except ObjectDoesNotExist:
        pass


def ace_can_read(object, user):
    """Function to determine if the user have read access to the specific object.

    Args:
        object. django.db model object
        user. user object (instance of django.contrib.auth.models.User)
    Returns:
        Boolean value to indicate if the object is readable by user.
    """
    # Is the objects owner is same as user or the object is public then access
    # is granted.
    if object.user == user:
        return True
    if ace_is_public(object):
        return True
    # Private object. If we have a ACE for the user on this object and that ACE
    # has read rights. If so, then access is granted.
    try:
        ace = object.acl.get(user=user)
    except ObjectDoesNotExist:
        return False
    if ace.permission_read:
        return True
    return False


def ace_can_write(object, user):
    """Function to determine if the user have write access to the object.

    Args:
        object. django.db model object
        user. user object (instance of django.contrib.auth.models.User)
    Returns:
        Boolean value to indicate if the object is writable by user.
    """
    # Is the objects owner is same as user or the object is public then write
    # access is granted.
    if object.user == user:
        return True
    # Private object. If we have a ACE for the user on this object and that ACE
    # has write rights. If so, then access is granted.
    try:
        object.acl.get(user=user, permission_write=True)
        return True
    except ObjectDoesNotExist:
        return False
>>>>>>> 0c81e88b
<|MERGE_RESOLUTION|>--- conflicted
+++ resolved
@@ -23,83 +23,22 @@
 
 class Sketch(AccessControlEntryMixIn, models.Model):
     """Database model for a Sketch."""
-<<<<<<< HEAD
-    owner = models.ForeignKey(User)
+    user = models.ForeignKey(User)
     acl = GenericRelation(AccessControlEntry)
-=======
-    # ToDo (jbn) Create base class or mixin to make this cleaner
-    user = models.ForeignKey(User)
-    acl = GenericRelation('AccessControlEntry')
->>>>>>> 0c81e88b
     title = models.CharField(max_length=255)
     description = models.TextField(blank=True)
     timelines = models.ManyToManyField('SketchTimeline', blank=True)
     created = models.DateTimeField(auto_now_add=True)
     updated = models.DateTimeField(auto_now=True)
 
-<<<<<<< HEAD
-=======
-    def is_public(self):
-        """Determine if this sketch is readable to anyone.
-
-        Returns:
-            True if the sketch is readable by anyone, False otherwise.
-        """
-        return ace_is_public(self)
-
-    def make_public(self, user):
-        """Make the sketch public.
-
-        Args:
-            user. django.contrib.auth.models.User object
-        """
-        ace_make_public(self, user)
-
-    def make_private(self, user):
-        """Make the sketch private.
-
-        Args:
-            user. user object (instance of django.contrib.auth.models.User)
-        """
-        ace_make_private(self, user)
-
-    def can_read(self, user):
-        """Determine if user can access this sketch.
-
-        Args:
-            user. user object (instance of django.contrib.auth.models.User)
-        Returns:
-            Boolean value to indicate if the sketch is readable to user.
-        """
-        return ace_can_read(self, user)
-
-    def get_collaborators(self):
-        """Function to get all users that has rw access to this sketch.
-
-        Returns:
-            A set() of User objects
-        """
-        collaborators_set = set()
-        for ace in self.acl.all():
-            if ace.user and not ace.user == self.user:
-                collaborators_set.add(ace)
-        return collaborators_set
-
->>>>>>> 0c81e88b
     def __unicode__(self):
         return '%s' % self.title
 
 
 class Timeline(AccessControlEntryMixIn, models.Model):
     """Database model for a timeline."""
-<<<<<<< HEAD
-    owner = models.ForeignKey(User)
+    user = models.ForeignKey(User)
     acl = GenericRelation(AccessControlEntry)
-=======
-    # ToDo (jbn) Create base class or mixin to make this cleaner
-    user = models.ForeignKey(User)
-    acl = GenericRelation('AccessControlEntry')
->>>>>>> 0c81e88b
     title = models.CharField(max_length=255)
     description = models.TextField(blank=True)
     datastore_index = models.CharField(max_length=32)
@@ -158,130 +97,5 @@
     updated = models.DateTimeField(auto_now=True)
 
     def __unicode__(self):
-<<<<<<< HEAD
-        return '%s %s %s %s' % (self.created, self.user, self.sketch, self.name)
-=======
         return '%s %s %s %s' % (self.created, self.user, self.sketch,
-                                self.name)
-
-
-class AccessControlEntry(models.Model):
-    """Model for an access control entry."""
-    user = models.ForeignKey(User, blank=True, null=True)
-    # Permissions
-    permission_read = models.BooleanField(default=False)
-    permission_write = models.BooleanField(default=False)
-    permission_delete = models.BooleanField(default=False)
-    # contentypes for generic relations
-    content_type = models.ForeignKey(ContentType)
-    object_id = models.PositiveIntegerField()
-    content_object = GenericForeignKey()
-    #
-    created = models.DateTimeField(auto_now_add=True)
-    updated = models.DateTimeField(auto_now=True)
-
-    def __unicode__(self):
-        return 'ACE for %s on %s %s' % (self.user, self.content_type,
-                                        self.content_object)
-
-
-def ace_is_public(object):
-    """Function to determine if the ACL is open to everyone for the specific
-    object.
-
-    Args:
-        object. django.db model object
-    Returns:
-        Boolean value to indicate if the object is readable by everyone.
-    """
-    # ACE without any user is used as the public ACE.
-    try:
-        object.acl.get(user=None, permission_read=True)
-        return True
-    except ObjectDoesNotExist:
-        return False
-
-
-def ace_make_public(object, user):
-    """Function to make object public.
-
-    Args:
-        object. django.db model object
-        user. user object (instance of django.contrib.auth.models.User)
-    """
-    # First see if the user is allowed to make this change.
-    if not ace_can_write(object, user):
-        return
-    try:
-        ace = object.acl.get(user=None)
-        if not ace.read:
-            ace.permission_read = True
-            ace.save()
-    except ObjectDoesNotExist:
-        object.acl.create(user=None, permission_read=True)
-
-
-def ace_make_private(object, user):
-    """Function to make object private.
-
-    Args:
-        object. django.db model object
-        user. user object (instance of django.contrib.auth.models.User)
-    """
-    # First see if the user is allowed to make this change.
-    if not ace_can_write(object, user):
-        return
-    try:
-        ace = object.acl.get(user=None)
-        ace.delete()
-    except ObjectDoesNotExist:
-        pass
-
-
-def ace_can_read(object, user):
-    """Function to determine if the user have read access to the specific object.
-
-    Args:
-        object. django.db model object
-        user. user object (instance of django.contrib.auth.models.User)
-    Returns:
-        Boolean value to indicate if the object is readable by user.
-    """
-    # Is the objects owner is same as user or the object is public then access
-    # is granted.
-    if object.user == user:
-        return True
-    if ace_is_public(object):
-        return True
-    # Private object. If we have a ACE for the user on this object and that ACE
-    # has read rights. If so, then access is granted.
-    try:
-        ace = object.acl.get(user=user)
-    except ObjectDoesNotExist:
-        return False
-    if ace.permission_read:
-        return True
-    return False
-
-
-def ace_can_write(object, user):
-    """Function to determine if the user have write access to the object.
-
-    Args:
-        object. django.db model object
-        user. user object (instance of django.contrib.auth.models.User)
-    Returns:
-        Boolean value to indicate if the object is writable by user.
-    """
-    # Is the objects owner is same as user or the object is public then write
-    # access is granted.
-    if object.user == user:
-        return True
-    # Private object. If we have a ACE for the user on this object and that ACE
-    # has write rights. If so, then access is granted.
-    try:
-        object.acl.get(user=user, permission_write=True)
-        return True
-    except ObjectDoesNotExist:
-        return False
->>>>>>> 0c81e88b
+                                self.name)