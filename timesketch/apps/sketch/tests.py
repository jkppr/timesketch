# Copyright 2014 Google Inc. All rights reserved.
#
# Licensed under the Apache License, Version 2.0 (the "License");
# you may not use this file except in compliance with the License.
# You may obtain a copy of the License at
#
#     http://www.apache.org/licenses/LICENSE-2.0
#
# Unless required by applicable law or agreed to in writing, software
# distributed under the License is distributed on an "AS IS" BASIS,
# WITHOUT WARRANTIES OR CONDITIONS OF ANY KIND, either express or implied.
# See the License for the specific language governing permissions and
# limitations under the License.
"""Unit tests for timesketch models"""

from django.test import TestCase
from django.contrib.auth.models import User
from django.db.models.query import QuerySet

from timesketch.apps.sketch.models import Sketch
from timesketch.apps.sketch.models import SavedView
from timesketch.apps.sketch.models import Timeline
from timesketch.apps.sketch.models import SketchTimeline


class ModelSketchTest(TestCase):
    def setUp(self):
<<<<<<< HEAD
        self.user1 = User.objects.create(username="testuser1")
        self.user2 = User.objects.create(username="testuser2")
        self.sketch1 = Sketch.objects.create(owner=self.user1, title="testsketch1")
        self.sketch2 = Sketch.objects.create(owner=self.user1, title="testsketch2")
        SavedView.objects.create(user=self.user1, sketch=self.sketch2, query="",
=======
        _user = User.objects.create(username="testuser")
        self.sketch1 = Sketch.objects.create(user=_user, title="testsketch1")
        self.sketch2 = Sketch.objects.create(user=_user, title="testsketch2")
        SavedView.objects.create(user=_user, sketch=self.sketch2, query="",
>>>>>>> 0c81e88b
                                 filter="")
        self.sketch1.make_public(self.user1)
        self.sketch2.make_private(self.user1)

    def test_get_named_views(self):
        self.assertIsInstance(self.sketch1.savedview_set.all(), QuerySet)
        self.assertEqual(self.sketch1.savedview_set.all().count(), 0)

        self.assertIsInstance(self.sketch2.savedview_set.all(), QuerySet)
        self.assertEqual(self.sketch2.savedview_set.all().count(), 1)

    def test_ace(self):
        self.assertEqual(self.sketch1.is_public(), True)
        self.assertEqual(self.sketch1.can_read(self.user1), True)
        self.assertEqual(self.sketch2.is_public(), False)
        self.assertEqual(self.sketch2.can_read(self.user1), True)
        self.assertIsInstance(self.sketch1.get_collaborators(), set)


class ModelTimelineTest(TestCase):
    def setUp(self):
        self.user = User.objects.create(username="testuser1")
        self.timeline1 = Timeline.objects.create(owner=self.user, title="test1",
                                                 datastore_index="1")
        self.timeline2 = Timeline.objects.create(owner=self.user, title="test2",
                                                 datastore_index="2")
        self.timeline1.make_public(self.user)
        self.timeline2.make_private(self.user)

    def test_ace(self):
        self.assertEqual(self.timeline1.is_public(), True)
        self.assertEqual(self.timeline2.is_public(), False)
        self.assertEqual(self.timeline1.can_read(self.user), True)


class ModelSketchTimelineTest(TestCase):
    def setUp(self):
<<<<<<< HEAD
        self.user = User.objects.create(username="testuser")
        self.timeline = Timeline.objects.create(owner=self.user, title="test",
                                                datastore_index="123456")
        self.sketch_timeline = SketchTimeline.objects.create(timeline=self.timeline)
=======
        _user = User.objects.create(username="testuser")
        _timeline = Timeline.objects.create(user=_user, title="test",
                                            datastore_index="123456")
        self.timeline = SketchTimeline.objects.create(timeline=_timeline)
>>>>>>> 0c81e88b

    def test_generate_color(self):
        self.assertIsInstance(self.sketch_timeline.generate_color(), str)
        self.assertEqual(len(self.sketch_timeline.generate_color()), 6)<|MERGE_RESOLUTION|>--- conflicted
+++ resolved
@@ -25,18 +25,11 @@
 
 class ModelSketchTest(TestCase):
     def setUp(self):
-<<<<<<< HEAD
         self.user1 = User.objects.create(username="testuser1")
         self.user2 = User.objects.create(username="testuser2")
-        self.sketch1 = Sketch.objects.create(owner=self.user1, title="testsketch1")
-        self.sketch2 = Sketch.objects.create(owner=self.user1, title="testsketch2")
+        self.sketch1 = Sketch.objects.create(user=self.user1, title="testsketch1")
+        self.sketch2 = Sketch.objects.create(user=self.user1, title="testsketch2")
         SavedView.objects.create(user=self.user1, sketch=self.sketch2, query="",
-=======
-        _user = User.objects.create(username="testuser")
-        self.sketch1 = Sketch.objects.create(user=_user, title="testsketch1")
-        self.sketch2 = Sketch.objects.create(user=_user, title="testsketch2")
-        SavedView.objects.create(user=_user, sketch=self.sketch2, query="",
->>>>>>> 0c81e88b
                                  filter="")
         self.sketch1.make_public(self.user1)
         self.sketch2.make_private(self.user1)
@@ -74,17 +67,10 @@
 
 class ModelSketchTimelineTest(TestCase):
     def setUp(self):
-<<<<<<< HEAD
         self.user = User.objects.create(username="testuser")
-        self.timeline = Timeline.objects.create(owner=self.user, title="test",
+        self.timeline = Timeline.objects.create(user=self.user, title="test",
                                                 datastore_index="123456")
         self.sketch_timeline = SketchTimeline.objects.create(timeline=self.timeline)
-=======
-        _user = User.objects.create(username="testuser")
-        _timeline = Timeline.objects.create(user=_user, title="test",
-                                            datastore_index="123456")
-        self.timeline = SketchTimeline.objects.create(timeline=_timeline)
->>>>>>> 0c81e88b
 
     def test_generate_color(self):
         self.assertIsInstance(self.sketch_timeline.generate_color(), str)
