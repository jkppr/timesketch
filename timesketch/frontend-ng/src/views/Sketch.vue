<!--
Copyright 2019 Google Inc. All rights reserved.

Licensed under the Apache License, Version 2.0 (the "License");
you may not use this file except in compliance with the License.
You may obtain a copy of the License at

    http://www.apache.org/licenses/LICENSE-2.0

Unless required by applicable law or agreed to in writing, software
distributed under the License is distributed on an "AS IS" BASIS,
WITHOUT WARRANTIES OR CONDITIONS OF ANY KIND, either express or implied.
See the License for the specific language governing permissions and
limitations under the License.
-->

<template>
  <div>
    <!-- Progress indicator when loading sketch data -->
    <v-progress-linear v-if="loadingSketch" indeterminate color="primary"></v-progress-linear>

    <div v-if="sketch.id && !loadingSketch" style="height: 70vh">
      <!-- Empty state -->
      <v-container v-if="!hasTimelines && !loadingSketch" fill-height fluid>
        <v-row align="center" justify="center">
          <v-sheet class="pa-4" style="background: transparent">
            <center>
              <v-img src="/dist/empty-state.png" max-height="100" max-width="300"></v-img>
              <div style="font-size: 2em" class="mb-3 mt-3">It's empty around here</div>
              <ts-upload-timeline-form-button btn-size="normal" btn-type="rounded"></ts-upload-timeline-form-button>
            </center>
          </v-sheet>
        </v-row>
      </v-container>

      <!-- Archived state -->
      <v-container v-if="isArchived && !loadingSketch" fill-height fluid>
        <v-row align="center" justify="center">
          <v-sheet class="pa-4">
            <center>
              <v-img src="/dist/empty-state.png" max-height="100" max-width="300"></v-img>
              <div style="font-size: 2em" class="mb-3 mt-3">This sketch is archived</div>
              <v-btn rounded depressed color="primary" @click="unArchiveSketch()"> Bring it back </v-btn>
            </center>
          </v-sheet>
        </v-row>
      </v-container>

      <!-- Rename sketch dialog -->
      <v-dialog v-model="renameSketchDialog" width="600">
        <v-card class="pa-4">
          <ts-rename-sketch @close="renameSketchDialog = false"></ts-rename-sketch>
        </v-card>
      </v-dialog>

      <!-- Settings dialog -->
      <v-dialog v-model="showSettingsDialog" width="700px">
        <ts-settings-dialog></ts-settings-dialog>
      </v-dialog>

      <!-- Top horizontal toolbar -->
      <v-app-bar
        v-if="!loadingSketch"
        app
        clipped-left
        flat
        :color="$vuetify.theme.dark ? '#121212' : 'white'"
        :style="[
          $vuetify.theme.dark
            ? { 'border-bottom': '1px solid hsla(0,0%,100%,.12) !important' }
            : { 'border-bottom': '1px solid rgba(0,0,0,.12) !important' },
        ]"
      >
        <v-btn v-if="hasTimelines && !loadingSketch && !isArchived" icon @click.stop="toggleDrawer()">
          <v-icon title="Toggle left panel">mdi-menu</v-icon>
        </v-btn>

        <v-avatar class="ml-n2 mt-1">
          <router-link to="/">
            <v-img src="/dist/timesketch-color.png" max-height="25" max-width="25" contain></v-img>
          </router-link>
        </v-avatar>

        <v-hover v-slot="{ hover }">
          <div class="d-flex flex-wrap">
            <div
              class="flex-1-0"
              @dblclick="renameSketchDialog = true"
              style="
                font-size: 1.1em;
                cursor: pointer;
                white-space: nowrap;
                overflow: hidden;
                text-overflow: ellipsis;
                max-width: 900px;
              "
              :title="sketch.name"
            >
              {{ sketch.name }}
            </div>
            <div>
              <v-icon title="Rename sketch" small class="ml-1" v-if="hover" @click="renameSketchDialog = true"
                >mdi-pencil</v-icon
              >
            </div>
          </div>
        </v-hover>
        <v-spacer></v-spacer>

        <!-- Sharing dialog -->
        <v-dialog v-model="shareDialog" width="500">
          <template v-slot:activator="{ on, attrs }">
            <v-btn small rounded depressed color="primary" class="mr -2" v-bind="attrs" v-on="on">
              <v-icon small left>mdi-account-multiple-plus</v-icon>
              Share
            </v-btn>
          </template>
          <ts-share-card @close-dialog="shareDialog = false"></ts-share-card>
        </v-dialog>

        <v-avatar color="grey lighten-1" size="25" class="ml-2">
          <span class="white--text">{{ currentUser | initialLetter }}</span>
        </v-avatar>
        <v-menu offset-y>
          <template v-slot:activator="{ on, attrs }">
            <v-avatar>
              <v-btn small icon v-bind="attrs" v-on="on">
                <v-icon title="Sketch Options">mdi-dots-vertical</v-icon>
              </v-btn>
            </v-avatar>
          </template>
          <v-card>
            <v-list two-line>
              <v-list-item v-if="sketch.user">
                <v-list-item-content>
                  <v-list-item-title>
                    <strong>Created:</strong> {{ sketch.created_at | shortDateTime }}
                  </v-list-item-title>
                  <v-list-item-subtitle>
                    <small>{{ sketch.created_at | timeSince }} by {{ sketch.user.username }}</small>
                  </v-list-item-subtitle>
                </v-list-item-content>
              </v-list-item>

              <v-list-item>
                <v-list-item-content>
                  <v-list-item-title>
                    <strong>Access: </strong>
                    <span v-if="meta.permissions && meta.permissions.public">Public</span>
                    <span v-else>Restricted</span>
                  </v-list-item-title>
                  <v-list-item-subtitle>
                    <small v-if="meta.permissions && meta.permissions.public"
                      >Visible to all users on this server</small
                    >
                    <small v-else>Only people with access can open</small>
                  </v-list-item-subtitle>
                </v-list-item-content>
              </v-list-item>
            </v-list>

            <v-list>
              <v-list-item-group color="primary">
                <v-list-item v-on:click="toggleTheme">
                  <v-list-item-icon>
                    <v-icon>mdi-brightness-6</v-icon>
                  </v-list-item-icon>
                  <v-list-item-content>
                    <v-list-item-title>Toggle theme</v-list-item-title>
                  </v-list-item-content>
                </v-list-item>

                <v-list-item @click="renameSketchDialog = true">
                  <v-list-item-icon>
                    <v-icon>mdi-pencil</v-icon>
                  </v-list-item-icon>
                  <v-list-item-content>
                    <v-list-item-title>Rename sketch</v-list-item-title>
                  </v-list-item-content>
                </v-list-item>

                <v-list-item @click="archiveSketch()" :disabled="isArchived">
                  <v-list-item-icon>
                    <v-icon>mdi-archive</v-icon>
                  </v-list-item-icon>
                  <v-list-item-content>
                    <v-list-item-title>Archive sketch</v-list-item-title>
                  </v-list-item-content>
                </v-list-item>

                <v-list-item v-if="meta.permissions && meta.permissions.delete" @click="deleteSketch()">
                  <v-list-item-icon>
                    <v-icon>mdi-trash-can-outline</v-icon>
                  </v-list-item-icon>
                  <v-list-item-content>
                    <v-list-item-title>Delete sketch</v-list-item-title>
                  </v-list-item-content>
                </v-list-item>

                <v-list-item v-on:click="switchUI">
                  <v-list-item-icon>
                    <v-icon>mdi-view-dashboard-outline</v-icon>
                  </v-list-item-icon>
                  <v-list-item-content>
                    <v-list-item-title>Use the old UI</v-list-item-title>
                  </v-list-item-content>
                </v-list-item>

                <v-list-item @click="showSettingsDialog = true">
                  <v-list-item-icon>
                    <v-icon>mdi-cog-outline</v-icon>
                  </v-list-item-icon>
                  <v-list-item-content>
                    <v-list-item-title>Settings</v-list-item-title>
                  </v-list-item-content>
                </v-list-item>

                <a href="/logout/" style="text-decoration: none; color: inherit">
                  <v-list-item>
                    <v-list-item-icon>
                      <v-icon>mdi-logout</v-icon>
                    </v-list-item-icon>

                    <v-list-item-content>
                      <v-list-item-title>Logout</v-list-item-title>
                    </v-list-item-content>
                  </v-list-item>
                </a>
              </v-list-item-group>
            </v-list>
          </v-card>
        </v-menu>
      </v-app-bar>

      <!-- Left panel -->
      <v-navigation-drawer
        v-model="showLeftPanel"
        app
        clipped
        disable-resize-watcher
        stateless
        hide-overlay
        :width="navigationDrawer.width"
      >
        <ts-search :icon-only="isMiniDrawer" @toggleDrawer="toggleDrawer()"></ts-search>
        <ts-timelines-table :icon-only="isMiniDrawer" @toggleDrawer="toggleDrawer()"></ts-timelines-table>
        <ts-saved-searches
          v-if="meta.views"
          :icon-only="isMiniDrawer"
          @toggleDrawer="toggleDrawer()"
        ></ts-saved-searches>
        <ts-data-types :icon-only="isMiniDrawer" @toggleDrawer="toggleDrawer()"></ts-data-types>
        <ts-tags :icon-only="isMiniDrawer" @toggleDrawer="toggleDrawer()"></ts-tags>
        <ts-graphs :icon-only="isMiniDrawer" @toggleDrawer="toggleDrawer()"></ts-graphs>
        <ts-stories :icon-only="isMiniDrawer" @toggleDrawer="toggleDrawer()"></ts-stories>
        <ts-search-templates :icon-only="isMiniDrawer" @toggleDrawer="toggleDrawer()"></ts-search-templates>
        <ts-sigma-rules :icon-only="isMiniDrawer" @toggleDrawer="toggleDrawer()"></ts-sigma-rules>
        <ts-intelligence :icon-only="isMiniDrawer" @toggleDrawer="toggleDrawer()"></ts-intelligence>
        <ts-analyzer-results :icon-only="isMiniDrawer" @toggleDrawer="toggleDrawer()"></ts-analyzer-results>
      </v-navigation-drawer>

<<<<<<< HEAD
        <v-tabs v-model="leftPanelTab" grow :next-icon="null" :prev-icon="null">
          <v-tab v-for="item in leftPanelTabItems" :key="item"> {{ item }} </v-tab>
        </v-tabs>
        <v-divider></v-divider>
        <v-tabs-items v-model="leftPanelTab">
          <v-tab-item :transition="false">
            <ts-search :icon-only="isMiniDrawer" @toggleDrawer="toggleDrawer()"></ts-search>
            <ts-timelines-table :icon-only="isMiniDrawer" @toggleDrawer="toggleDrawer()"></ts-timelines-table>
            <ts-saved-searches
              v-if="meta.views"
              :icon-only="isMiniDrawer"
              @toggleDrawer="toggleDrawer()"
            ></ts-saved-searches>
            <ts-data-types :icon-only="isMiniDrawer" @toggleDrawer="toggleDrawer()"></ts-data-types>
            <ts-tags :icon-only="isMiniDrawer" @toggleDrawer="toggleDrawer()"></ts-tags>
            <ts-graphs :icon-only="isMiniDrawer" @toggleDrawer="toggleDrawer()"></ts-graphs>
            <ts-stories :icon-only="isMiniDrawer" @toggleDrawer="toggleDrawer()"></ts-stories>
            <ts-intelligence :icon-only="isMiniDrawer" @toggleDrawer="toggleDrawer()"></ts-intelligence>
            <ts-search-templates :icon-only="isMiniDrawer" @toggleDrawer="toggleDrawer()"></ts-search-templates>
            <ts-sigma-rules :icon-only="isMiniDrawer" @toggleDrawer="toggleDrawer()"></ts-sigma-rules>
            <ts-analyzer-results :icon-only="isMiniDrawer" @toggleDrawer="toggleDrawer()"></ts-analyzer-results>
            <ts-visualizations :icon-only="isMiniDrawer" @toggleDrawer="toggleDrawer()"></ts-visualizations>
          </v-tab-item>
          <v-tab-item :transition="false">
            <ts-scenario
              v-for="scenario in activeScenarios"
              :key="scenario.id"
              :scenario="scenario"
              :icon-only="isMiniDrawer"
              @toggleDrawer="toggleDrawer()"
            ></ts-scenario>
            <v-row class="mt-0 px-2" flat v-show="!isMiniDrawer">
              <v-col cols="6">
                <v-card v-if="!Object.keys(scenarioTemplates).length" flat class="pa-4"
                  >No scenarios available yet. Contact your server admin to add scenarios to this server.</v-card
                >
                <v-btn v-else text color="primary" @click="scenarioDialog = true" style="cursor: pointer"
                  ><v-icon left>mdi-plus</v-icon> Add Scenario</v-btn
                >
              </v-col>

              <v-col cols="6">
                <v-btn
                  small
                  text
                  color="primary"
                  v-if="hiddenScenarios.length"
                  @click="showHidden = !showHidden"
                  class="mt-1"
                >
                  <small
                    ><span v-if="showHidden">Hide</span><span v-else>Show</span> hidden scenarios ({{
                      hiddenScenarios.length
                    }})</small
                  >
                </v-btn>
              </v-col>
            </v-row>

            <div v-if="showHidden">
              <ts-scenario
                v-for="scenario in hiddenScenarios"
                :key="scenario.id"
                :scenario="scenario"
                :icon-only="isMiniDrawer"
                @toggleDrawer="toggleDrawer()"
              ></ts-scenario>
            </div>
          </v-tab-item>
        </v-tabs-items>
=======
      <!-- Right panel -->
      <v-navigation-drawer v-if="showRightSidePanel" fixed right width="600" style="box-shadow: 0 10px 15px -3px #888">
        <template v-slot:prepend>
          <v-toolbar flat>
            <v-toolbar-title>Right Side Panel</v-toolbar-title>
            <v-spacer></v-spacer>
            <v-btn icon @click="showRightSidePanel = false">
              <v-icon title="Close sidepanel">mdi-close</v-icon>
            </v-btn>
          </v-toolbar>
        </template>
        <v-container> TODO: Add content here </v-container>
>>>>>>> e90bbdbd
      </v-navigation-drawer>

      <!-- Main (canvas) view -->
      <v-main class="notransition">
        <!-- Scenario context -->
        <!--<ts-scenario-navigation v-if="sketch.status && hasTimelines && !isArchived"></ts-scenario-navigation>-->
        <ts-question-card v-if="sketch.status && hasTimelines && !isArchived"></ts-question-card>

        <router-view
          v-if="sketch.status && hasTimelines && !isArchived"
          @setTitle="(title) => (this.title = title)"
          class="mt-n3"
        ></router-view>
      </v-main>

      <!-- Context search -->
      <v-bottom-sheet
        hide-overlay
        persistent
        no-click-animation
        v-model="showTimelineView"
        @click:outside="showTimelineView = false"
        scrollable
      >
        <v-card>
          <v-toolbar dense flat>
            <strong>Context search</strong>
            <v-btn-toggle v-model="contextTimeWindowSeconds" class="ml-10" rounded>
              <v-btn
                v-for="duration in [1, 5, 10, 60, 300, 600, 1800, 3600]"
                :key="duration"
                :value="duration"
                small
                outlined
                @click="updateContextQuery(duration)"
              >
                {{ duration | formatSeconds }}
              </v-btn>
            </v-btn-toggle>
            <v-btn small text class="ml-5" @click="contextToSearch()">Replace search</v-btn>

            <v-spacer></v-spacer>

            <v-btn icon :disabled="timelineViewHeight > 40" @click="increaseTimelineViewHeight()">
              <v-icon>mdi-chevron-up</v-icon>
            </v-btn>
            <v-btn icon :disabled="timelineViewHeight === 0" @click="decreaseTimelineViewHeight()">
              <v-icon>mdi-chevron-down</v-icon>
            </v-btn>
            <v-btn icon @click="showTimelineView = false">
              <v-icon>mdi-close</v-icon>
            </v-btn>
          </v-toolbar>
          <v-divider></v-divider>
          <v-expand-transition>
            <v-card-text :style="{ height: timelineViewHeight + 'vh' }" v-show="!minimizeTimelineView">
              <ts-event-list :query-request="queryRequest" :highlight-event="currentContextEvent"></ts-event-list>
            </v-card-text>
          </v-expand-transition>
        </v-card>
      </v-bottom-sheet>
    </div>
  </div>
</template>

<script>
import ApiClient from '../utils/RestApiClient.js'
import EventBus from '../event-bus.js'
import dayjs from '@/plugins/dayjs'

import TsSavedSearches from '../components/LeftPanel/SavedSearches.vue'
import TsDataTypes from '../components/LeftPanel/DataTypes.vue'
import TsTags from '../components/LeftPanel/Tags.vue'
import TsSearchTemplates from '../components/LeftPanel/SearchTemplates.vue'
import TsSigmaRules from '../components/LeftPanel/SigmaRules.vue'
import TsIntelligence from '../components/LeftPanel/ThreatIntel.vue'
import TsGraphs from '../components/LeftPanel/Graphs.vue'
import TsStories from '../components/LeftPanel/Stories.vue'
import TsSearch from '../components/LeftPanel/Search.vue'
import TsUploadTimelineFormButton from '../components/UploadFormButton.vue'
import TsShareCard from '../components/ShareCard.vue'
import TsRenameSketch from '../components/RenameSketch.vue'
import TsAnalyzerResults from '../components/LeftPanel/AnalyzerResults.vue'
import TsEventList from '../components/Explore/EventList.vue'
import TsVisualizations from '../components/LeftPanel/Visualizations.vue'
import TsTimelinesTable from '../components/LeftPanel/TimelinesTable.vue'
import TsQuestionCard from '../components/Scenarios/QuestionCard.vue'
import TsSettingsDialog from '../components/SettingsDialog.vue'

export default {
  props: ['sketchId'],
  components: {
    TsSavedSearches,
    TsDataTypes,
    TsTags,
    TsSearchTemplates,
    TsSigmaRules,
    TsUploadTimelineFormButton,
    TsShareCard,
    TsRenameSketch,
    TsIntelligence,
    TsGraphs,
    TsStories,
    TsSearch,
    TsAnalyzerResults,
    TsTimelinesTable,
    TsEventList,
<<<<<<< HEAD
    TsVisualizations
=======
    TsQuestionCard,
    TsSettingsDialog,
>>>>>>> e90bbdbd
  },
  data() {
    return {
      showSketchMetadata: false,
      navigationDrawer: {
        width: 56,
      },
      isMiniDrawer: true,
      selectedScenario: null,
      scenarioDialog: false,
      showLeftPanel: false,
      leftPanelTab: 0,
      leftPanelTabItems: ['EXPLORE', 'INVESTIGATE'],
      renameSketchDialog: false,
      showHidden: false,
      shareDialog: false,
      loadingSketch: false,
      // Context
      timelineViewHeight: 60,
      showTimelineView: false,
      currentContextEvent: {},
      minimizeTimelineView: false,
      queryRequest: {},
      contextStartTime: null,
      contextEndTime: null,
      contextTimeWindowSeconds: 300,
      showFacetMenu: false,
      showQuestionMenu: false,
      showRightSidePanel: false,
      showSettingsDialog: false,
    }
  },
  mounted() {
    this.loadingSketch = true
    this.showLeftPanel = false
    this.$store.dispatch('updateSketch', this.sketchId).then(() => {
      this.$store.dispatch('updateSearchHistory', this.sketchId)
      this.$store.dispatch('updateScenarioTemplates', this.sketchId)
      this.$store.dispatch('updateSavedGraphs', this.sketchId)
      this.$store.dispatch('updateGraphPlugins')
      this.$store.dispatch('updateContextLinks')
      this.$store.dispatch('updateAnalyzerList', this.sketchId)
      this.$store.dispatch('updateUserSettings').then(() => {
        if (this.userSettings.showLeftPanel) {
          this.toggleDrawer()
        }
      })
      if (this.hasTimelines && !this.isArchived) {
        this.showLeftPanel = true
      }
      this.loadingSketch = false
    })
    EventBus.$on('showContextWindow', this.showContextWindow)
  },
  beforeDestroy() {
    EventBus.$off('showContextWindow')
  },
  computed: {
    sketch() {
      return this.$store.state.sketch
    },
    meta() {
      return this.$store.state.meta
    },
    userSettings() {
      return this.$store.state.settings
    },
    isArchived() {
      if (!this.sketch.status || !this.sketch.status.length) {
        return false
      }
      return this.sketch.status[0].status === 'archived'
    },
    currentUser() {
      return this.$store.state.currentUser
    },
    hasTimelines() {
      return this.sketch.timelines && this.sketch.timelines.length
    },
    currentRouteName() {
      return this.$route.name
    },
  },
  methods: {
    archiveSketch: function () {
      this.loadingSketch = true
      ApiClient.archiveSketch(this.sketch.id)
        .then((response) => {
          this.$store.dispatch('updateSketch', this.sketch.id).then(() => {
            this.showLeftPanel = false
            this.loadingSketch = false
          })
        })
        .catch((e) => {
          console.error(e)
        })
    },
    unArchiveSketch: function () {
      this.loadingSketch = true
      ApiClient.unArchiveSketch(this.sketch.id)
        .then((response) => {
          this.$store.dispatch('updateSketch', this.sketch.id).then(() => {
            this.loadingSketch = false
            this.showLeftPanel = true
          })
        })
        .catch((e) => {
          console.error(e)
        })
    },
    deleteSketch: function () {
      if (confirm('Are you sure you want to delete the sketch?')) {
        ApiClient.deleteSketch(this.sketch.id)
          .then((response) => {
            this.$router.push({ name: 'Home' })
          })
          .catch((e) => {
            console.error(e)
          })
      }
    },
    generateContextQuery(event) {
      let timestampMillis = this.$options.filters.formatTimestamp(event._source.timestamp)
      this.contextStartTime = dayjs.utc(timestampMillis).subtract(this.contextTimeWindowSeconds, 'second')
      this.contextEndTime = dayjs.utc(timestampMillis).add(this.contextTimeWindowSeconds, 'second')
      let startChip = {
        field: '',
        value: this.contextStartTime.toISOString() + ',' + this.contextEndTime.toISOString(),
        type: 'datetime_range',
        operator: 'must',
        active: true,
      }
      let queryFilter = {
        from: 0,
        terminate_after: 40,
        size: 40,
        indices: ['_all'],
        order: 'asc',
        chips: [startChip],
      }
      let queryRequest = { queryString: '*', queryFilter: queryFilter }
      return queryRequest
    },
    updateContextQuery(duration) {
      this.contextTimeWindowSeconds = duration
      this.queryRequest = this.generateContextQuery(this.currentContextEvent)
    },
    contextToSearch() {
      let queryRequest = this.generateContextQuery(this.currentContextEvent)
      queryRequest.doSearch = true
      EventBus.$emit('setQueryAndFilter', queryRequest)
      this.showTimelineView = false
    },
    showContextWindow(event) {
      this.currentContextEvent = event
      this.queryRequest = this.generateContextQuery(event)
      this.showTimelineView = true
    },
    increaseTimelineViewHeight: function () {
      this.minimizeTimelineView = false
      if (this.timelineViewHeight > 70) {
        return
      }
      this.timelineViewHeight += 30
    },
    decreaseTimelineViewHeight: function () {
      this.minimizeTimelineView = false
      if (this.timelineViewHeight < 50) {
        this.minimizeTimelineView = true
        this.timelineViewHeight = 0
        return
      }
      this.timelineViewHeight -= 30
    },
    closeTimelineView: function () {
      this.minimizeTimelineView = true
      this.timelineViewHeight = 0
    },

    toggleTheme: function () {
      this.$vuetify.theme.dark = !this.$vuetify.theme.dark
      localStorage.setItem('isDarkTheme', this.$vuetify.theme.dark.toString())
      let element = document.body
      element.dataset.theme = this.$vuetify.theme.dark ? 'dark' : 'light'
    },
    switchUI: function () {
      window.location.href = window.location.href.replace('/sketch/', '/legacy/sketch/')
    },
    toggleDrawer: function () {
      if (this.navigationDrawer.width > 56) {
        this.navigationDrawer.width = 56
        this.isMiniDrawer = true
      } else {
        this.navigationDrawer.width = 350
        setTimeout(() => {
          this.isMiniDrawer = false
        }, 100)
      }
    },
  },
  watch: {
    hasTimelines(newVal, oldVal) {
      if (oldVal === 0 && newVal > 0) {
        this.showLeftPanel = true
      }
      if (oldVal > 0 && newVal === 0) {
        this.showLeftPanel = false
      }
    },
  },
}
</script><|MERGE_RESOLUTION|>--- conflicted
+++ resolved
@@ -257,80 +257,9 @@
         <ts-sigma-rules :icon-only="isMiniDrawer" @toggleDrawer="toggleDrawer()"></ts-sigma-rules>
         <ts-intelligence :icon-only="isMiniDrawer" @toggleDrawer="toggleDrawer()"></ts-intelligence>
         <ts-analyzer-results :icon-only="isMiniDrawer" @toggleDrawer="toggleDrawer()"></ts-analyzer-results>
+        <ts-visualizations :icon-only="isMiniDrawer" @toggleDrawer="toggleDrawer()"></ts-visualizations>
       </v-navigation-drawer>
 
-<<<<<<< HEAD
-        <v-tabs v-model="leftPanelTab" grow :next-icon="null" :prev-icon="null">
-          <v-tab v-for="item in leftPanelTabItems" :key="item"> {{ item }} </v-tab>
-        </v-tabs>
-        <v-divider></v-divider>
-        <v-tabs-items v-model="leftPanelTab">
-          <v-tab-item :transition="false">
-            <ts-search :icon-only="isMiniDrawer" @toggleDrawer="toggleDrawer()"></ts-search>
-            <ts-timelines-table :icon-only="isMiniDrawer" @toggleDrawer="toggleDrawer()"></ts-timelines-table>
-            <ts-saved-searches
-              v-if="meta.views"
-              :icon-only="isMiniDrawer"
-              @toggleDrawer="toggleDrawer()"
-            ></ts-saved-searches>
-            <ts-data-types :icon-only="isMiniDrawer" @toggleDrawer="toggleDrawer()"></ts-data-types>
-            <ts-tags :icon-only="isMiniDrawer" @toggleDrawer="toggleDrawer()"></ts-tags>
-            <ts-graphs :icon-only="isMiniDrawer" @toggleDrawer="toggleDrawer()"></ts-graphs>
-            <ts-stories :icon-only="isMiniDrawer" @toggleDrawer="toggleDrawer()"></ts-stories>
-            <ts-intelligence :icon-only="isMiniDrawer" @toggleDrawer="toggleDrawer()"></ts-intelligence>
-            <ts-search-templates :icon-only="isMiniDrawer" @toggleDrawer="toggleDrawer()"></ts-search-templates>
-            <ts-sigma-rules :icon-only="isMiniDrawer" @toggleDrawer="toggleDrawer()"></ts-sigma-rules>
-            <ts-analyzer-results :icon-only="isMiniDrawer" @toggleDrawer="toggleDrawer()"></ts-analyzer-results>
-            <ts-visualizations :icon-only="isMiniDrawer" @toggleDrawer="toggleDrawer()"></ts-visualizations>
-          </v-tab-item>
-          <v-tab-item :transition="false">
-            <ts-scenario
-              v-for="scenario in activeScenarios"
-              :key="scenario.id"
-              :scenario="scenario"
-              :icon-only="isMiniDrawer"
-              @toggleDrawer="toggleDrawer()"
-            ></ts-scenario>
-            <v-row class="mt-0 px-2" flat v-show="!isMiniDrawer">
-              <v-col cols="6">
-                <v-card v-if="!Object.keys(scenarioTemplates).length" flat class="pa-4"
-                  >No scenarios available yet. Contact your server admin to add scenarios to this server.</v-card
-                >
-                <v-btn v-else text color="primary" @click="scenarioDialog = true" style="cursor: pointer"
-                  ><v-icon left>mdi-plus</v-icon> Add Scenario</v-btn
-                >
-              </v-col>
-
-              <v-col cols="6">
-                <v-btn
-                  small
-                  text
-                  color="primary"
-                  v-if="hiddenScenarios.length"
-                  @click="showHidden = !showHidden"
-                  class="mt-1"
-                >
-                  <small
-                    ><span v-if="showHidden">Hide</span><span v-else>Show</span> hidden scenarios ({{
-                      hiddenScenarios.length
-                    }})</small
-                  >
-                </v-btn>
-              </v-col>
-            </v-row>
-
-            <div v-if="showHidden">
-              <ts-scenario
-                v-for="scenario in hiddenScenarios"
-                :key="scenario.id"
-                :scenario="scenario"
-                :icon-only="isMiniDrawer"
-                @toggleDrawer="toggleDrawer()"
-              ></ts-scenario>
-            </div>
-          </v-tab-item>
-        </v-tabs-items>
-=======
       <!-- Right panel -->
       <v-navigation-drawer v-if="showRightSidePanel" fixed right width="600" style="box-shadow: 0 10px 15px -3px #888">
         <template v-slot:prepend>
@@ -343,7 +272,6 @@
           </v-toolbar>
         </template>
         <v-container> TODO: Add content here </v-container>
->>>>>>> e90bbdbd
       </v-navigation-drawer>
 
       <!-- Main (canvas) view -->
@@ -451,12 +379,9 @@
     TsAnalyzerResults,
     TsTimelinesTable,
     TsEventList,
-<<<<<<< HEAD
-    TsVisualizations
-=======
+    TsVisualizations,
     TsQuestionCard,
     TsSettingsDialog,
->>>>>>> e90bbdbd
   },
   data() {
     return {
