--- conflicted
+++ resolved
@@ -110,10 +110,9 @@
               <v-icon small left>mdi-account-multiple-plus</v-icon>
               Share
             </v-btn>
-<<<<<<< HEAD
-          </v-card-actions>
-        </v-card>
-      </v-dialog>
+          </template>
+          <ts-share-card @close-dialog="shareDialog = false"></ts-share-card>
+        </v-dialog>
 
       <v-tabs v-model="leftPanelTab" grow>
         <v-tab v-for="item in leftPanelTabItems" :key="item"> {{ item }} </v-tab>
@@ -143,11 +142,69 @@
                 ><v-icon left>mdi-plus</v-icon> Add Scenario</v-btn
               >
             </v-col>
-=======
+
+            <v-col cols="6">
+              <v-btn
+                small
+                text
+                color="primary"
+                v-if="hiddenScenarios.length"
+                @click="showHidden = !showHidden"
+                class="mt-1"
+              >
+                <small
+                  ><span v-if="showHidden">Hide</span><span v-else>Show</span> hidden scenarios ({{
+                    hiddenScenarios.length
+                  }})</small
+                >
+              </v-btn>
+            </v-col>
+          </v-row>
+
+          <div v-if="showHidden">
+            <ts-scenario v-for="scenario in hiddenScenarios" :key="scenario.id" :scenario="scenario"></ts-scenario>
+          </div>
+        </v-tab-item>
+      </v-tabs-items>
+    </v-navigation-drawer>
+
+    <!-- Top horizontal toolbar -->
+    <v-app-bar v-if="!loadingSketch" app hide-on-scroll clipped flat :color="$vuetify.theme.dark ? '#121212' : 'white'">
+      <v-btn icon v-show="!showLeftPanel && !loadingSketch" @click="toggleLeftPanel" class="ml-n1">
+        <v-icon>mdi-menu</v-icon>
+      </v-btn>
+
+      <v-avatar v-show="!showLeftPanel || !hasTimelines || isArchived" class="ml-n2 mt-1">
+        <router-link to="/">
+          <v-img src="/dist/timesketch-color.png" max-height="25" max-width="25" contain></v-img>
+        </router-link>
+      </v-avatar>
+
+      <span v-if="!showLeftPanel || !hasTimelines || isArchived" style="font-size: 1.1em">{{ sketch.name }} </span>
+
+      <v-btn
+        v-show="currentRouteName !== 'Explore'"
+        :to="{ name: 'Explore', params: { sketchId: sketchId } }"
+        small
+        depressed
+        class="ml-2"
+      >
+        <v-icon small left>mdi-arrow-left</v-icon>
+        back to explore
+      </v-btn>
+      <v-spacer></v-spacer>
+      <v-btn small depressed v-on:click="switchUI"> Use the old UI </v-btn>
+
+        <!-- Sharing dialog -->
+        <v-dialog v-model="shareDialog" width="500">
+          <template v-slot:activator="{ on, attrs }">
+            <v-btn small rounded depressed color="primary" class="ml-2" v-bind="attrs" v-on="on">
+              <v-icon small left>mdi-account-multiple-plus</v-icon>
+              Share
+            </v-btn>
           </template>
           <ts-share-card @close-dialog="shareDialog = false"></ts-share-card>
         </v-dialog>
->>>>>>> 07b6b2e3
 
         <v-avatar color="grey lighten-1" size="25" class="ml-3">
           <span class="white--text">{{ currentUser | initialLetter }}</span>
@@ -433,11 +490,8 @@
 import TsRenameSketch from '../components/RenameSketch'
 import TsAnalyzerResults from '../components/LeftPanel/AnalyzerResults.vue'
 import TsEventList from '../components/Explore/EventList'
-<<<<<<< HEAD
 import TsVisualizations from '../components/LeftPanel/Visualizations.vue'
-=======
 import TsTimelinesTable from '../components/LeftPanel/TimelinesTable.vue'
->>>>>>> 07b6b2e3
 
 export default {
   props: ['sketchId'],
