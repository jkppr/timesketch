--- conflicted
+++ resolved
@@ -47,13 +47,10 @@
     },
     contextLinkConf: {},
     sketchAnalyzerList: {},
-<<<<<<< HEAD
     savedVisualizations: [],
-=======
     activeAnalyses: [],
     analyzerResults: [],
     enabledTimelines: [],
->>>>>>> 07b6b2e3
   }
 }
 
@@ -131,11 +128,9 @@
     SET_ANALYZER_LIST(state, payload) {
       Vue.set(state, 'sketchAnalyzerList', payload)
     },
-<<<<<<< HEAD
     SET_SAVED_VISUALIZATIONS(state, payload) {
       Vue.set(state, 'savedVisualizations', payload)
-    }
-=======
+    },
     SET_ACTIVE_ANALYSES(state, payload) {
       Vue.set(state, 'activeAnalyses', payload)
     },
@@ -173,7 +168,6 @@
         Vue.set(state, 'enabledTimelines', freshEnabledTimelines)
       }
     },
->>>>>>> 07b6b2e3
   },
   actions: {
     updateSketch(context, sketchId) {
