--- conflicted
+++ resolved
@@ -1033,15 +1033,9 @@
         return
       }
 
-<<<<<<< HEAD
       this.searchInProgress = true
       this.selectedEventIds = []
       this.eventList = emptyEventList()
-=======
-      this.searchInProgress = true;
-      this.selectedEventIds = [];
-      this.eventList = emptyEventList();
->>>>>>> 5129e4de
 
       if (resetPagination) {
         this.currentPage = 1
@@ -1328,13 +1322,8 @@
           this.appStore.updateEventLabels({
             label: "__ts_star",
             num: netStarCountChange,
-<<<<<<< HEAD
           })
           this.selectedEventIds = []
-=======
-          });
-          this.selectedEventIds = [];
->>>>>>> 5129e4de
         })
         .catch((e) => {})
     },
