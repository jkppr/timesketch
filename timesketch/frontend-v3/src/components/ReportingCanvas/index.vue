<!--
Copyright 2025 Google Inc. All rights reserved.

Licensed under the Apache License, Version 2.0 (the "License");
you may not use this file except in compliance with the License.
You may obtain a copy of the License at

    http://www.apache.org/licenses/LICENSE-2.0

Unless required by applicable law or agreed to in writing, software
distributed under the License is distributed on an "AS IS" BASIS,
WITHOUT WARRANTIES OR CONDITIONS OF ANY KIND, either express or implied.
See the License for the specific language governing permissions and
limitations under the License.
-->
<template>
<<<<<<< HEAD
  <v-container class="reporting-canvas grid pa-0" fluid>
    <v-row no-gutters class="fill-height overflow-hidden">
      <v-col
        cols="4"
        class="reporting-canvas__sidebar bg-grey-lighten-4 pa-4 fill-height overflow-hidden"
      >
        <div>
          <h2 class="mb-6">Questions</h2>
          <SketchProgress
            :questionsTotal="questionsTotal"
            :completedQuestionsTotal="completedQuestionsTotal"
            :percentageCompleted="percentageCompleted"
          />
        </div>
        <QuestionsList
          :questions="sortedQuestions"
=======
  <v-container class="grid pa-0" fluid="true">
    <v-row no-gutters>
      <v-col cols="12" md="6" lg="4" class="bg-grey-lighten-4 pa-4">
        <h2 class="mb-6">Questions</h2>
        <SketchProgress
>>>>>>> e382e5ac
          :questionsTotal="questionsTotal"
        />
      </v-col>
      <v-col cols="12" md="6" lg="8"> </v-col>
    </v-row>
  </v-container>
</template>

<script setup>
import { useAppStore } from "@/stores/app";
import RestApiClient from "@/utils/RestApiClient";
import { computed, ref, watch } from "vue";
import { useRoute } from "vue-router";

const store = useAppStore();
const route = useRoute();
const questions = ref(null);
const questionsTotal = computed(() => questions?.value?.length);
const completedQuestionsTotal = computed(() =>
  questions?.value
    ? questions.value.filter(({ conclusions }) => conclusions?.length > 0)
        .length
    : 0
<<<<<<< HEAD
);
const percentageCompleted = computed(
  () => (completedQuestionsTotal.value / questionsTotal.value) * 100
);

const sortedQuestions = computed(() =>
  questions.value && questions.value.length > 0
    ? [
        ...questions.value.sort(
          (a, b) => new Date(b.updated_at) - new Date(a.updated_at)
        ),
      ]
    : []
=======
);
const percentageCompleted = computed(
  () => (completedQuestionsTotal.value / questionsTotal.value) * 100
>>>>>>> e382e5ac
);

watch(() => route.params.sketchId, fetchQuestions, { immediate: true });

<<<<<<< HEAD
provide("addNewQuestion", (question) => {
  questions.value = [question, ...questions.value];
});

=======
>>>>>>> e382e5ac
async function fetchQuestions(id) {
  try {
    RestApiClient.getOrphanQuestions(id)
      .then((response) => {
        questions.value = response.data.objects[0];
        store.setActiveQuestion(response.data.objects[0][0].id);
      })
      .catch((e) => {
        console.error(e);
      });
  } catch (err) {}
}
<<<<<<< HEAD
</script>

<style scoped>
.reporting-canvas {
  height: calc(100vh - 65px);
  overflow: hidden;
}

.reporting-canvas__sidebar {
  display: grid;
  grid-template-rows: auto 1fr;
}
</style>
=======
</script>
>>>>>>> e382e5ac
<|MERGE_RESOLUTION|>--- conflicted
+++ resolved
@@ -14,34 +14,19 @@
 limitations under the License.
 -->
 <template>
-<<<<<<< HEAD
-  <v-container class="reporting-canvas grid pa-0" fluid>
-    <v-row no-gutters class="fill-height overflow-hidden">
-      <v-col
-        cols="4"
-        class="reporting-canvas__sidebar bg-grey-lighten-4 pa-4 fill-height overflow-hidden"
-      >
-        <div>
-          <h2 class="mb-6">Questions</h2>
-          <SketchProgress
-            :questionsTotal="questionsTotal"
-            :completedQuestionsTotal="completedQuestionsTotal"
-            :percentageCompleted="percentageCompleted"
-          />
-        </div>
-        <QuestionsList
-          :questions="sortedQuestions"
-=======
   <v-container class="grid pa-0" fluid="true">
     <v-row no-gutters>
       <v-col cols="12" md="6" lg="4" class="bg-grey-lighten-4 pa-4">
         <h2 class="mb-6">Questions</h2>
         <SketchProgress
->>>>>>> e382e5ac
           :questionsTotal="questionsTotal"
+          :completedQuestionsTotal="completedQuestionsTotal"
+          :percentageCompleted="percentageCompleted"
         />
+        <QuestionsList :questions="sortedQuestions" />
       </v-col>
-      <v-col cols="12" md="6" lg="8"> </v-col>
+      <v-col cols="12" md="6" lg="8">
+      </v-col>
     </v-row>
   </v-container>
 </template>
@@ -61,7 +46,6 @@
     ? questions.value.filter(({ conclusions }) => conclusions?.length > 0)
         .length
     : 0
-<<<<<<< HEAD
 );
 const percentageCompleted = computed(
   () => (completedQuestionsTotal.value / questionsTotal.value) * 100
@@ -75,22 +59,14 @@
         ),
       ]
     : []
-=======
-);
-const percentageCompleted = computed(
-  () => (completedQuestionsTotal.value / questionsTotal.value) * 100
->>>>>>> e382e5ac
 );
 
-watch(() => route.params.sketchId, fetchQuestions, { immediate: true });
-
-<<<<<<< HEAD
 provide("addNewQuestion", (question) => {
   questions.value = [question, ...questions.value];
 });
 
-=======
->>>>>>> e382e5ac
+watch(() => route.params.sketchId, fetchQuestions, { immediate: true });
+
 async function fetchQuestions(id) {
   try {
     RestApiClient.getOrphanQuestions(id)
@@ -103,7 +79,6 @@
       });
   } catch (err) {}
 }
-<<<<<<< HEAD
 </script>
 
 <style scoped>
@@ -116,7 +91,4 @@
   display: grid;
   grid-template-rows: auto 1fr;
 }
-</style>
-=======
-</script>
->>>>>>> e382e5ac
+</style>