--- conflicted
+++ resolved
@@ -18,7 +18,6 @@
     :class="listItemClasses"
     :active="isActive"
     @click="setActiveQuestion()"
-    :disabled="isDisabled"
   >
     <div class="d-flex ga-6 align-center justify-md-space-between">
       <div class="d-flex ga-6 align-center">
@@ -33,7 +32,7 @@
         <p class="font-weight-medium">{{ name }}</p>
       </div>
       <div class="d-flex ga-2 align-center">
-        <!-- <v-chip
+        <v-chip
           v-show="risk_level"
           v-if="riskLevel"
           size="x-small"
@@ -41,7 +40,7 @@
           class="text-uppercase px-1 py-1 rounded-sm font-weight-bold"
         >
           {{ risk_level }}
-        </v-chip> -->
+        </v-chip>
         <v-icon
           icon="mdi-check-circle"
           v-if="completed"
@@ -61,13 +60,12 @@
   props: {
     name: String,
     type: String,
-    conclusions: String,
-    conclusionSummary: String,
+    conclusion: String,
+    observables: Array,
     updated_at: String,
     risk_level: String,
     id: Number,
     user: Object,
-    reportLocked: Boolean
   },
   data() {
     return {
@@ -79,15 +77,9 @@
       this.store.setActiveQuestion({
         user: this.user,
         name: this.name,
-<<<<<<< HEAD
-        riskLevel: this.risk_level,
-        conclusions: this.conclusions,
-        conclusionSummary: this.conclusionSummary,
-=======
         riskLevel: this.riskLevel,
         observables: this.observables,
         conclusion: this.conclusion,
->>>>>>> a1f6e289
         type: this.type,
         id: this.id,
         updated_at: this.updated_at,
@@ -101,14 +93,6 @@
         ? this.id === this.store.activeContext.question?.id
         : false;
     },
-<<<<<<< HEAD
-    isDisabled() {
-      return !this.completed && this.reportLocked
-    },
-    completed() {
-      let isApproved = false;
-=======
->>>>>>> a1f6e289
 
     isApproved() {
       if (
