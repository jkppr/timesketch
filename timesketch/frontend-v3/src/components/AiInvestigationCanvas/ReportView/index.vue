<!--
Copyright 2025 Google Inc. All rights reserved.

Licensed under the Apache License, Version 2.0 (the "License");
you may not use this file except in compliance with the License.
You may obtain a copy of the License at

    http://www.apache.org/licenses/LICENSE-2.0

Unless required by applicable law or agreed to in writing, software
distributed under the License is distributed on an "AS IS" BASIS,
WITHOUT WARRANTIES OR CONDITIONS OF ANY KIND, either express or implied.
See the License for the specific language governing permissions and
limitations under the License.
-->
<template>
  <section>
    <header class="report-header px-6 pt-8 pb-8 mb-8 border-b-thin">
      <h2 class="mb-4 text-h3 font-weight-bold">Investigation Report</h2>
      <div class="d-flex align-center justify-space-between">
        <v-chip
          size="x-small"
          variant="outlined"
          class="px-2 py-2 rounded-l"
          color="#5F6368"
        >
          Pre-generated Report by AI
        </v-chip>
        <div class="d-flex align-center ga-4">
          <v-btn
            v-if="reportLocked"
            variant="text"
            size="small"
            color="primary"
            @click="unlockReport()"
          >
            <v-icon icon="mdi-file-edit-outline" class="mr-1" left small />
            Edit</v-btn
          >

          <v-btn
            variant="text"
            size="small"
            color="primary"
            @click="downloadReport()"
          >
            <v-icon
              icon="mdi-download-circle-outline"
              class="mr-1"
              left
              small
            />
            Download</v-btn
          >
          <v-btn
            v-if="!reportLocked"
            rounded
            color="primary"
            @click="setShowConfirmationModal()"
          >
            Complete investigation</v-btn
          >
        </div>
      </div>
    </header>

    <form class="px-6 mb-12">
      <div class="report-form-group mb-6 w-75">
        <label for="name" class="font-weight-bold">Name</label>
        <v-text-field
          hide-details="auto"
          id="name"
          name="name"
          v-model="name"
          variant="outlined"
          density="compact"
          :disabled="reportLocked"
        ></v-text-field>
        <label for="analysts" class="font-weight-bold">Analyst(s)</label>
        <v-text-field
          hide-details="auto"
          id="analysts"
          name="analysts"
          variant="outlined"
          density="compact"
          v-model="analysts"
          :disabled="reportLocked"
        ></v-text-field>
      </div>
      <div class="report-form-group ga-6 mb-6 w-75">
        <p class="font-weight-bold">Finalized Date & Time</p>
        <p class="font-italic report-auto-timestamp">
          It will be automatically recorded upon completion.
        </p>
      </div>
      <div class="report-form-group ga-6 mb-12 w-75" v-if="questionsTotal">
        <p class="font-weight-bold">Progress</p>
        <p>
          {{ completedQuestionsTotal }} / {{ questionsTotal }} questions
          finalized
        </p>
      </div>
      <div>
        <div class="d-flex justify-space-between">
          <label for="summary" class="text-h6 font-weight-bold mb-2 d-block"
            >Summary</label
          >
<<<<<<< HEAD
          <div>
            <v-btn
              variant="text"
              size="small"
              color="primary"
              @click="reqenerateSummary()"
              :disabled="reportLocked"
              class="text-uppercase"
            >
              <v-icon icon="mdi-reload" class="mr-2" left small />
              Regenerate Summary (TODO)</v-btn
            >
            <v-btn
              variant="text"
              size="small"
              color="primary"
              @click="showRevisionHistory()"
              :disabled="reportLocked"
              class="text-uppercase"
            >
              <v-icon icon="mdi-invoice-list-outline" class="mr-2" left small />
              View History (TODO)</v-btn
            >
          </div>
=======
          <v-btn
            variant="text"
            size="small"
            color="primary"
            @click="setShowSummaryHistoryModal()"
            class="text-uppercase"
          >
            <v-icon icon="mdi-open-in-new" class="mr-2" left small />
            View History</v-btn
          >
        </div>
        <div class="position-relative">
          <div
            v-if="isSavingSummary"
            class="summary-loader position-absolute top-0 left-0 d-flex align-center justify-center w-100 fill-height"
          >
            <v-progress-circular
              indeterminate
              size="60"
              width="3"
              color="primary"
            ></v-progress-circular>
          </div>
          <v-textarea
            v-model="summary"
            id="summary"
            name="summary"
            variant="outlined"
            :disabled="reportLocked"
            rows="5"
            noResize
            hide-details
            class="mb-2"
          ></v-textarea>
        </div>
        <div class="d-flex justify-space-between">
          <v-btn
            variant="text"
            size="small"
            color="primary"
            @click="submitSummary()"
            :disabled="isSavingSummary || reportLocked"
            class="text-uppercase"
          >
            <v-icon icon="mdi-tray-arrow-up" class="mr-2" left small />
            Save</v-btn
          >

          <time class="font-italic text-body-2">
            Last updated
            {{ formatDate(store.report.content.summary[0].timestamp) }}
          </time>
>>>>>>> 759588e9
        </div>
      </div>
    </form>

    <div class="px-6" v-if="questionsTotal">
      <h3 class="text-h6 font-weight-bold mb-5">Key Findings</h3>
      <ol class="questions-list">
        <KeyFindingItem
          v-for="(question, index) in questions"
          :question="question"
          :index="index"
          :key="question.id"
          :reportLocked="reportLocked"
        />
      </ol>
    </div>
  </section>
  <v-dialog
    transition="dialog-bottom-transition"
    v-model="showConfirmationModal"
    width="auto"
  >
    <CompleteInvestigationModal
<<<<<<< HEAD
      @close-modal="setShowModal"
      :questions="questions"
    />
=======
      @close-modal="setShowConfirmationModal"
      :questions="questions"
    />
  </v-dialog>
  <v-dialog
    transition="dialog-bottom-transition"
    v-model="showSummaryHistoryModal"
    width="865px"
    max-height="420px"
    opacity="0"
  >
    <SummaryHistoryModal
      @close-modal="setShowSummaryHistoryModal"
      :summaries="store.report.content.summary"
    />
>>>>>>> 759588e9
  </v-dialog>
</template>

<script>
import { useAppStore } from "@/stores/app";
<<<<<<< HEAD
=======
import dayjs from "dayjs";
import { debounce } from "lodash";
import SummaryHistoryModal from "../Modals/SummaryHistoryModal.vue";
import { formatDate } from "@/utils/TimeDate";
>>>>>>> 759588e9

export default {
  props: {
    questions: Array,
    questionsTotal: Number,
    completedQuestionsTotal: Number,
    reportLocked: Boolean,
    isLoading: Boolean,
  },
  data() {
    const store = useAppStore();

    return {
      store,
      showConfirmationModal: false,
      showSummaryHistoryModal: false,
      isSavingSummary: false,
      summary: store.report?.content?.summary?.[0].value,
    };
  },
  computed: {
<<<<<<< HEAD
    summary: {
      get: function () {
        return this.store.report?.content?.summary;
      },
      set: function (value) {
        this.store.report.content.summary = value;
        this.updateContent("summary", value);
      },
    },
=======
>>>>>>> 759588e9
    analysts: {
      get: function () {
        return this.store.report?.content?.analysts;
      },
      set: function (value) {
        this.store.report.content.analysts = value;
        this.updateContent("analysts", value);
      },
    },
    name: {
      get: function () {
        return this.store.report?.content?.name;
      },
      set: function (value) {
        this.store.report.content.name = value;
        this.updateContent("name", value);
      },
    },
  },
  methods: {
    formatDate,
    setShowConfirmationModal() {
      this.showConfirmationModal = !this.showConfirmationModal;
    },
    setShowSummaryHistoryModal() {
      this.showSummaryHistoryModal = !this.showSummaryHistoryModal;
    },
    async unlockReport() {
      try {
        await this.store.updateReport({ verified: false });

        this.store.setNotification({
          text: `Report Unlocked`,
          icon: "mdi-lock-open-variant-outline",
          type: "success",
        });
      } catch (error) {
        console.error(error);
        this.store.setNotification({
          text: "Unable to unlock this report. Please try again.",
          icon: "mdi-alert-circle-outline",
          type: "error",
        });
      } finally {
      }
    },
<<<<<<< HEAD
    downloadReport() {}
=======
    async retrieveHistory() {},
    async submitSummary() {
      try {
        this.isSavingSummary = true;

        await this.store.updateReport({
          summary: [
            { timestamp: dayjs(), value: this.summary },
            ...this.store.report.content.summary,
          ],
        });
      } catch (error) {
        console.error(error);
      } finally {
        this.isSavingSummary = false;
      }
    },
    updateContent: debounce(function (key, value) {
      this.store.updateReport({ [key]: value });
    }, 200),
>>>>>>> 759588e9
  },
  watch: {
    riskLevel(riskLevel) {
      this.riskLevel = riskLevel;
    },
  },
};
</script>

<style scoped>
.questions-list {
  list-style: none;
}

.question::marker {
  font-size: inherit;
  font-weight: inherit;
}

.report-form-group {
  display: grid;
  grid-template-columns: 160px 1fr;
  row-gap: 10px;
  column-gap: 20px;
  align-items: center;
}

.report-header {
  background-color: #fafafa;
  border: 1px solid #dcdcdc;
}

.report-auto-timestamp {
  color: #5f6368;
}

.summary-loader {
  z-index: 1;
  background: rgba(255, 255, 255, 0.75);
}
</style><|MERGE_RESOLUTION|>--- conflicted
+++ resolved
@@ -105,9 +105,7 @@
           <label for="summary" class="text-h6 font-weight-bold mb-2 d-block"
             >Summary</label
           >
-<<<<<<< HEAD
-          <div>
-            <v-btn
+          <!-- <v-btn
               variant="text"
               size="small"
               color="primary"
@@ -117,20 +115,7 @@
             >
               <v-icon icon="mdi-reload" class="mr-2" left small />
               Regenerate Summary (TODO)</v-btn
-            >
-            <v-btn
-              variant="text"
-              size="small"
-              color="primary"
-              @click="showRevisionHistory()"
-              :disabled="reportLocked"
-              class="text-uppercase"
-            >
-              <v-icon icon="mdi-invoice-list-outline" class="mr-2" left small />
-              View History (TODO)</v-btn
-            >
-          </div>
-=======
+            > -->
           <v-btn
             variant="text"
             size="small"
@@ -183,7 +168,6 @@
             Last updated
             {{ formatDate(store.report.content.summary[0].timestamp) }}
           </time>
->>>>>>> 759588e9
         </div>
       </div>
     </form>
@@ -207,11 +191,6 @@
     width="auto"
   >
     <CompleteInvestigationModal
-<<<<<<< HEAD
-      @close-modal="setShowModal"
-      :questions="questions"
-    />
-=======
       @close-modal="setShowConfirmationModal"
       :questions="questions"
     />
@@ -227,19 +206,15 @@
       @close-modal="setShowSummaryHistoryModal"
       :summaries="store.report.content.summary"
     />
->>>>>>> 759588e9
   </v-dialog>
 </template>
 
 <script>
 import { useAppStore } from "@/stores/app";
-<<<<<<< HEAD
-=======
 import dayjs from "dayjs";
 import { debounce } from "lodash";
 import SummaryHistoryModal from "../Modals/SummaryHistoryModal.vue";
 import { formatDate } from "@/utils/TimeDate";
->>>>>>> 759588e9
 
 export default {
   props: {
@@ -261,18 +236,6 @@
     };
   },
   computed: {
-<<<<<<< HEAD
-    summary: {
-      get: function () {
-        return this.store.report?.content?.summary;
-      },
-      set: function (value) {
-        this.store.report.content.summary = value;
-        this.updateContent("summary", value);
-      },
-    },
-=======
->>>>>>> 759588e9
     analysts: {
       get: function () {
         return this.store.report?.content?.analysts;
@@ -319,10 +282,7 @@
       } finally {
       }
     },
-<<<<<<< HEAD
-    downloadReport() {}
-=======
-    async retrieveHistory() {},
+    downloadReport() {},
     async submitSummary() {
       try {
         this.isSavingSummary = true;
@@ -342,7 +302,6 @@
     updateContent: debounce(function (key, value) {
       this.store.updateReport({ [key]: value });
     }, 200),
->>>>>>> 759588e9
   },
   watch: {
     riskLevel(riskLevel) {
