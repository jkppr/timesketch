--- conflicted
+++ resolved
@@ -16,14 +16,6 @@
 <template>
   <li class="question mb-10">
     <div class="d-inline-flex align-center justify-start">
-<<<<<<< HEAD
-      <!-- <RiskLevelControl
-        :riskLevel="riskLevel"
-        :disabled="reportLocked"
-        @update:riskLevel="($event) => (riskLevel = $event)"
-      /> -->
-=======
->>>>>>> 789db861
       <v-icon
         icon="mdi-check-circle"
         v-if="isApproved"
@@ -42,7 +34,7 @@
       :question="question"
       :reportLocked="reportLocked"
       :approved="isApproved"
-      variant="completed"
+      variant="approved"
     />
   </li>
 </template>
