--- conflicted
+++ resolved
@@ -26,8 +26,8 @@
         :reportLocked="store.reportLocked"
       />
       <v-col cols="12" md="6" lg="8" class="fill-height overflow-auto">
-        <template v-if="selectedQuestion && selectedQuestion.id">
-          <ResultsViewLoader v-if="isLoading || !store.report.content" />
+        <template v-if="showResultsView">
+          <ResultsViewLoader v-if="showLoader" />
           <ResultsView
             :question="selectedQuestion"
             :key="selectedQuestion.id"
@@ -36,7 +36,7 @@
           />
         </template>
         <template v-else>
-          <ReportViewLoader v-if="isLoading || !store.report.content" />
+          <ReportViewLoader v-if="showLoader" />
           <ReportView
             v-else
             :reportLocked="store.reportLocked"
@@ -93,14 +93,6 @@
       let questionsArray = [];
 
       try {
-<<<<<<< HEAD
-        // await RestApiClient.llmRequest(this.store.sketch.id, "log_analyzer");
-
-        const [existingQuestions, storyList] = await Promise.allSettled([
-          RestApiClient.getOrphanQuestions(this.store.sketch.id),
-          RestApiClient.getStoryList(this.store.sketch.id),
-        ]);
-=======
 
         try {
           await RestApiClient.llmRequest(this.store.sketch.id, "log_analyzer");
@@ -117,7 +109,6 @@
             RestApiClient.getOrphanQuestions(this.store.sketch.id),
             RestApiClient.getStoryList(this.store.sketch.id),
           ]);
->>>>>>> 789db861
 
         if (!storyList.value.data.objects || storyList.value.data.objects < 1) {
           const reportResponse = await RestApiClient.createStory(
@@ -225,6 +216,12 @@
     },
   },
   computed: {
+    showResultsView() {
+      return this.selectedQuestion?.id
+    },
+    showLoader() {
+      return this.isLoading || !store.report.content
+    },  
     selectedQuestion() {
       return this.store.activeContext.question;
     },
