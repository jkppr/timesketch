--- conflicted
+++ resolved
@@ -18,18 +18,11 @@
   <v-container class="ai-investigation-canvas grid pa-0" fluid>
     <v-row no-gutters class="fill-height overflow-hidden">
       <Sidebar
-<<<<<<< HEAD
         :questions="filteredQuestions"
         :questionsTotal="questionsTotal"
         :completedQuestionsTotal="completedQuestionsTotal"
         :isLoading="isLoading"
         :reportLocked="store.reportLocked"
-=======
-        :isLoading="isLoading"
-        :questionsTotal="questionsTotal"
-        :completedQuestionsTotal="completedQuestionsTotal"
-        :questions="filteredQuestions"
->>>>>>> c1b71bcd
       />
       <v-col cols="12" md="6" lg="8" class="fill-height overflow-auto">
         <ReportViewLoader v-if="isLoading" />
@@ -162,7 +155,6 @@
     addNewQuestion(question) {
       this.questions = [question, ...this.questions];
     },
-<<<<<<< HEAD
     updateQuestion(question) {
       this.questions = [
         question,
@@ -175,8 +167,6 @@
     closeModal() {
       this.targetQuestionId = null;
     },
-=======
->>>>>>> c1b71bcd
   },
   computed: {
     selectedQuestion() {
@@ -195,11 +185,10 @@
       return this.filteredQuestions?.length || 0;
     },
     completedQuestionsTotal() {
-<<<<<<< HEAD
-      return this.store.report?.content?.approvedQuestions?.length || 0;
-=======
+      return this.filteredQuestions?.length;
+    },
+    completedQuestionsTotal() {
       return this.appStore.report?.content?.approvedQuestions?.length;
->>>>>>> c1b71bcd
     },
     sketchId() {
       return this.store.sketch.id;
@@ -207,15 +196,10 @@
   },
   provide() {
     return {
-<<<<<<< HEAD
       updateQuestion: this.updateQuestion,
       addNewQuestion: this.addNewQuestion,
       confirmRemoveQuestion: this.confirmRemoveQuestion,
       regenerateQuestions: this.fetchData, // TODO: Revisit this once the API is in place for this async op
-=======
-      addNewQuestion: this.addNewQuestion,
-      regenerateQuestions: this.fetchData,
->>>>>>> c1b71bcd
     };
   },
   setup() {
