/*
Copyright 2024 Google LLC

Licensed under the Apache License, Version 2.0 (the "License");
you may not use this file except in compliance with the License.
You may obtain a copy of the License at

    https://www.apache.org/licenses/LICENSE-2.0

Unless required by applicable law or agreed to in writing, software
distributed under the License is distributed on an "AS IS" BASIS,
WITHOUT WARRANTIES OR CONDITIONS OF ANY KIND, either express or implied.
See the License for the specific language governing permissions and
limitations under the License.
*/

import ApiClient from "../utils/RestApiClient.js";
import { defineStore } from "pinia";

export const useAppStore = defineStore("app", {
  state: () => ({
    sketch: {},
    meta: {},
    searchHistory: {},
    report: {},
    scenarios: [],
    hiddenScenarios: [],
    scenarioTemplates: [],
    graphPlugins: [],
    savedGraphs: [],
    tags: [],
    dataTypes: [],
    count: 0,
    currentSearchNode: null,
    currentUser: undefined,
    settings: {},
    systemSettings: {},
    activeContext: {
      scenario: {},
      facet: {},
      question: {},
      story: {
        filed: false,
      },
    },
    snackbar: {
      active: false,
      color: "",
      message: "",
      timeout: -1,
    },
    contextLinkConf: {},
    sketchAnalyzerList: {},
    savedVisualizations: [],
    activeAnalyses: [],
    analyzerResults: [],
    enabledTimelines: [],
    notification: null,
  }),
  actions: {
    async setTestAppStore() {
      this.testAppStore = "🚀 Pinia state storage is operational!";
    },

    resetState() {
      ApiClient.getLoggedInUser().then((response) => {
        let currentUser = response.data.objects[0].username;
        this.$reset();
        this.currentUser = currentUser;
      });
    },

    async updateReport(payload) {
      const newContent = {
        ...this.report.content,
        ...payload,
      };

      this.report = {
        ...this.report,
        content: newContent,
      };

      await ApiClient.updateStory(
        this.report.title,
        JSON.stringify(newContent),
        this.sketch.id,
        this.report.id
      );
    },

    setActiveQuestion(question) {
      this.activeContext = {
<<<<<<< HEAD
        question,
      };
=======
        ...this.activeContext,
        question
      }
>>>>>>> aa75c630
    },

    setNotification(notification) {
      this.notification = notification;
    },

    async updateSketch(sketchId) {
      try {
        const response = await ApiClient.getSketch(sketchId);
        this.sketch = response.data.objects[0];
        this.meta = response.data.meta;
        const userResp = await ApiClient.getLoggedInUser();
        let currentUser = userResp.data.objects[0].username;
        this.currentUser = currentUser;
        await this.updateTimelineTags(sketchId);
        await this.updateDataTypes(sketchId);
      } catch (e) {}
    },

    async updateTimelineTags(sketchId) {
      if (!this.sketch.active_timelines.length) {
        return;
      }
      let formData = {
        aggregator_name: "field_bucket",
        aggregator_parameters: {
          field: "tag",
          limit: "1000",
        },
      };
      try {
        const response = await ApiClient.runAggregator(sketchId, formData);
        this.tags = response.data.objects[0]["field_bucket"]["buckets"];
      } catch (e) {}
    },

    async updateDataTypes(context, sketchId) {
      if (!this.sketch.active_timelines.length) {
        return;
      }
      let formData = {
        aggregator_name: "field_bucket",
        aggregator_parameters: {
          field: "data_type",
          limit: "1000",
        },
      };

      try {
        const response = await ApiClient.runAggregator(sketchId, formData);
        this.dataTypes = response.data.objects[0]["field_bucket"]["buckets"];
      } catch (e) {}
    },

    async updateSearchHistory(sketchId) {
      if (!sketchId) {
        sketchId = this.sketch.id;
      }
      try {
        const response = await ApiClient.getSearchHistory(sketchId);
        this.getSearchHistory = response.data.objects;
      } catch (e) {}
    },

    async updateScenarioTemplates(sketchId) {
      try {
        const response = await ApiClient.getScenarioTemplates(sketchId);
        this.scenarioTemplates = response.data.objects;
      } catch (e) {}
    },

    async updateSavedGraphs(sketchId) {
      if (!sketchId) {
        sketchId = this.sketch.id;
      }
      try {
        const response = await ApiClient.getSavedGraphList(sketchId);
        this.savedGraphs = response.data.objects[0] || [];
      } catch (e) {
        console.error(e);
      }
    },

    async updateGraphPlugins() {
      try {
        const response = await ApiClient.getGraphPluginList();
        this.graphPlugins = response.data;
      } catch (e) {}
    },

    async updateContextLinks() {
      try {
        const response = await ApiClient.getContextLinkConfig();
        this.contextLinkConf = response.data;
      } catch (e) {}
    },

    async updateAnalyzerList(sketchId) {
      if (!sketchId) {
        sketchId = this.sketch.id;
      }
      try {
        const response = await ApiClient.getAnalyzers(sketchId);
        let analyzerList = {};
        if (response.data !== undefined) {
          response.data.forEach((analyzer) => {
            analyzerList[analyzer.name] = analyzer;
          });
        }
        this.sketchAnalyzerList = analyzerList;
      } catch (e) {
        console.error(e);
      }
    },

    async updateSystemSettings() {
      try {
        const response = await ApiClient.getSystemSettings();
        this.systemSettings = response.data || {};
      } catch (e) {
        console.error(e);
      }
    },

    async updateUserSettings() {
      try {
        const response = await ApiClient.getUserSettings();
        this.settings = response.data.objects[0] || {};
      } catch (e) {
        console.error(e);
      }
    },

    setSnackBar(snackbar) {
      this.snackbar = {
        active: true,
        color: snackbar.color,
        message: snackbar.message,
        timeout: snackbar.timeout,
      };
    },
  },
  getters: {
    activeQuestion() {
      return this.activeContext.question;
    },
    summary() {
      return this.report?.content?.summary;
    },
    reportLocked() {
      return this.report?.content?.approved
    }
  },
});<|MERGE_RESOLUTION|>--- conflicted
+++ resolved
@@ -91,14 +91,9 @@
 
     setActiveQuestion(question) {
       this.activeContext = {
-<<<<<<< HEAD
-        question,
-      };
-=======
         ...this.activeContext,
         question
       }
->>>>>>> aa75c630
     },
 
     setNotification(notification) {
