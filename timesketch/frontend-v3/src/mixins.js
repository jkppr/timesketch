--- conflicted
+++ resolved
@@ -3,12 +3,6 @@
 // These methods will be available to all components without any further imports.
 export const snackBarMixin = {
   methods: {
-<<<<<<< HEAD
-    successSnackBar(message) {
-        let snackbar = defaultSnackBar
-        snackbar.message = message
-        snackbar.color = "success"
-=======
     successSnackBar(message, timeout = defaultTimeout) {
         const snackbar = {
             message: message,
@@ -16,7 +10,6 @@
             timeout: timeout
         }
         console.log('success snack bar', message)
->>>>>>> b6044b90
         this.appStore.setSnackBar(snackbar)
     },
     errorSnackBar(message, timeout = defaultTimeout) {
