--- conflicted
+++ resolved
@@ -692,23 +692,10 @@
     let formData = { settings: settings };
     return RestApiClient.post("/users/me/settings/", formData);
   },
-<<<<<<< HEAD
-  nl2q(sketchId, question) {
-    let formData = { question: question };
-    return RestApiClient.post("/sketches/" + sketchId + "/nl2q/", formData);
-  },
-  llmRequest(sketchId, featureName, formData) {
-    formData = formData || {};
-    formData.feature = featureName;
-
-    return RestApiClient.post(`/sketches/${sketchId}/llm/`, formData);
-  },
-=======
   llmRequest(sketchId, featureName, formData) {
     formData = formData || {}
     formData.feature = featureName
-  
+
     return RestApiClient.post(`/sketches/${sketchId}/llm/`, formData)
   }
->>>>>>> b6044b90
 };