--- conflicted
+++ resolved
@@ -672,17 +672,10 @@
     let formData = { settings: settings };
     return RestApiClient.post("/users/me/settings/", formData);
   },
-<<<<<<< HEAD
-=======
-  nl2q(sketchId, question) {
-    let formData = { question: question };
-    return RestApiClient.post("/sketches/" + sketchId + "/nl2q/", formData);
-  },
->>>>>>> c1b71bcd
   llmRequest(sketchId, featureName, formData) {
     formData = formData || {}
     formData.feature = featureName
-  
+
     return RestApiClient.post(`/sketches/${sketchId}/llm/`, formData)
   }
 };