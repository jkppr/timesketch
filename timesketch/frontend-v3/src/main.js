--- conflicted
+++ resolved
@@ -9,10 +9,6 @@
 
 // Components
 import App from "./App.vue";
-<<<<<<< HEAD
-import {initialLetter, shortDateTime, timeSince, formatTimestamp} from "./filters.js";
-import {snackBarMixin} from "./mixins.js";
-=======
 import {
   initialLetter,
   shortDateTime,
@@ -25,7 +21,6 @@
 } from "./filters.js";
 import { snackBarMixin } from "./mixins.js";
 import { setupCalendar } from "v-calendar";
->>>>>>> ccbb0fa8
 
 // Composables
 import { createApp } from "vue";
@@ -43,14 +38,9 @@
   initialLetter,
   shortDateTime,
   timeSince,
-<<<<<<< HEAD
-  formatTimestamp
-}
-=======
   compactNumber,
   formatTimestamp,
   toISO8601,
   formatSeconds,
   formatLabelText,
-};
->>>>>>> ccbb0fa8
+};