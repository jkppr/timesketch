--- conflicted
+++ resolved
@@ -32,9 +32,6 @@
   return dayjs.utc(date).fromNow();
 };
 
-<<<<<<< HEAD
-export const formatTimestamp = (input) => {
-=======
 export const compactNumber = (input) => {
   if (!input) {
     input = 0;
@@ -59,7 +56,6 @@
   if (!input) {
     return null;
   }
->>>>>>> ccbb0fa8
   let tsLength = parseInt(input).toString().length;
   if (tsLength === 13) {
     return input; // exit early if timestamp is already in milliseconds
@@ -69,8 +65,6 @@
     input = input * 1000000; // seconds -> milliseconds
   }
   return parseInt(input);
-<<<<<<< HEAD
-=======
 };
 
 export const toISO8601 = (timestampMillis) => {
@@ -98,5 +92,4 @@
     return "All commented events";
   }
   return input.replace("__ts_", "");
->>>>>>> ccbb0fa8
 };