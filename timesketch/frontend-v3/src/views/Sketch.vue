<!--
Copyright 2024 Google LLC

Licensed under the Apache License, Version 2.0 (the "License");
you may not use this file except in compliance with the License.
You may obtain a copy of the License at

    https://www.apache.org/licenses/LICENSE-2.0

Unless required by applicable law or agreed to in writing, software
distributed under the License is distributed on an "AS IS" BASIS,
WITHOUT WARRANTIES OR CONDITIONS OF ANY KIND, either express or implied.
See the License for the specific language governing permissions and
limitations under the License.
-->
<template>
    <!-- Progress indicator when loading sketch data -->
    <v-progress-linear v-if="loadingSketch" indeterminate color="primary"></v-progress-linear>

<<<<<<< HEAD
    <div v-if="sketch.id && !loadingSketch" class="fill-height">
=======
    <div v-if="sketch.id && !loadingSketch" style="height: 70vh">

>>>>>>> ccbb0fa8
      <!-- Empty state -->
      <v-container v-if="!hasTimelines && !loadingSketch && !isArchived" class="fill-height" fluid>
        <v-row align="center" justify="center" class="text-center">
          <v-sheet class="pa-4" style="background: transparent">
              <v-img src="/empty-state.png" max-height="100" max-width="300"></v-img>
              <div style="font-size: 2em" class="mb-3 mt-3">It's empty around here</div>
              <ts-upload-timeline-form-button btn-size="normal" btn-type="rounded"></ts-upload-timeline-form-button>
          </v-sheet>
        </v-row>
      </v-container>

      <!-- Archived state -->
      <v-container v-if="isArchived && !loadingSketch" fill-height fluid>
        <v-row align="center" justify="center">
          <v-sheet class="pa-4 text-center">
              <v-img src="/empty-state.png" max-height="100" max-width="300"></v-img>
              <div style="font-size: 2em" class="mb-3 mt-3">This sketch is archived</div>
              <v-btn rounded depressed color="primary" @click="unArchiveSketch()"> Bring it back </v-btn>
          </v-sheet>
        </v-row>
      </v-container>

      <!-- Rename sketch dialog -->
      <v-dialog v-model="renameSketchDialog" width="600">
        <v-card class="pa-4">
          <ts-rename-sketch @close="renameSketchDialog = false"></ts-rename-sketch>
        </v-card>
      </v-dialog>

      <!-- Settings dialog -->
      <v-dialog v-model="showSettingsDialog" width="700px">
        <ts-settings-dialog></ts-settings-dialog>
      </v-dialog>

      <!-- Share dialog -->
      <v-dialog v-model="shareDialog" width="500">
          <ts-share-card @close-dialog="shareDialog = false"></ts-share-card>
      </v-dialog>

      <!-- Sketch AppBar -->
      <v-app-bar
        v-if="!loadingSketch"
        app
        clipped-left
        flat
        :color="theme.global.current.value.dark ? '#121212' : 'white'"
        :style="[
          theme.global.current.value.dark
            ? { 'border-bottom': '1px solid hsla(0,0%,100%,.12) !important' }
            : { 'border-bottom': '1px solid rgba(0,0,0,.12) !important' },
        ]"
      >
        <v-btn v-if="hasTimelines && !loadingSketch && !isArchived" icon @click.stop="toggleDrawer()">
          <v-icon title="Toggle left panel">mdi-menu</v-icon>
        </v-btn>

        <v-img
          src="/timesketch-color.png"
          width="25"
          height="25"
          class="mt-1 flex-sm-0-0 mr-1 ml-1"
          style="cursor: pointer"
          @click="$router.push('/')"
        >
        </v-img>

        <v-hover v-slot="{ isHovering, props }">
          <div class="d-flex flex-wrap" v-bind="props">
            <div
              class="flex-1-0 ml-3"
              @dblclick="renameSketchDialog = true"
              style="
                font-size: 1.1em;
                cursor: pointer;
                white-space: nowrap;
                overflow: hidden;
                text-overflow: ellipsis;
                max-width: 900px;
              "
              :title="sketch.name"
            >
              {{ sketch.name }}
            </div>
            <div>
              <v-icon title="Rename sketch" size="small" v-if="isHovering" @click="renameSketchDialog = true"
                >mdi-pencil</v-icon
              >
            </div>
          </div>
        </v-hover>
        <v-spacer></v-spacer>

        <!-- Sharing dialog -->
        <v-btn size="small" variant="flat" rounded color="primary" class="mr-2" @click="shareDialog = !shareDialog">
          <v-icon small start>mdi-account-multiple-plus</v-icon>
          Share
        </v-btn>

        <v-avatar color="grey lighten-1" size="25" class="ml-3">
          <span class="white--text">{{ $filters.initialLetter(currentUser) }}</span>
        </v-avatar>

        <v-menu offset-y>
          <template v-slot:activator="{ props }">
              <v-btn size="small" icon v-bind="props" class="ml-2 mr-2">
                <v-icon title="Sketch Options">mdi-dots-vertical</v-icon>
              </v-btn>
          </template>
          <v-card>
            <v-list two-line>
              <v-list-item v-if="sketch.user">
                  <v-list-item-title>
                    <strong>Created:</strong> {{ $filters.shortDateTime(sketch.created_at) }}
                  </v-list-item-title>
                  <v-list-item-subtitle>
                    <small>{{ $filters.shortDateTime(sketch.created_at) }} by {{ sketch.user.username }}</small>
                  </v-list-item-subtitle>
              </v-list-item>

              <v-list-item>
                  <v-list-item-title>
                    <strong>Access: </strong>
                    <span v-if="meta.permissions && meta.permissions.public">Public</span>
                    <span v-else>Restricted</span>
                  </v-list-item-title>
                  <v-list-item-subtitle>
                    <small v-if="meta.permissions && meta.permissions.public"
                      >Visible to all users on this server</small
                    >
                    <small v-else>Only people with access can open</small>
                  </v-list-item-subtitle>
              </v-list-item>
            </v-list>

            <v-list>
                <v-list-item
                  v-on:click="toggleTheme"
                  prepend-icon="mdi-brightness-6"
                >
                  <v-list-item-title>Toggle theme</v-list-item-title>
                </v-list-item>

                <v-list-item
                  @click="renameSketchDialog = true"
                  prepend-icon="mdi-pencil"
                >
                  <v-list-item-title>Rename sketch</v-list-item-title>
                </v-list-item>

                <v-list-item
                  @click="archiveSketch()"
                  :disabled="isArchived"
                  prepend-icon="mdi-archive"
                >
                  <v-list-item-title>Archive sketch</v-list-item-title>
                </v-list-item>

                <v-list-item
                  v-if="meta.permissions && meta.permissions.delete"
                  @click="deleteSketch()"
                  prepend-icon="mdi-trash-can-outline"
                >
                  <v-list-item-title>Delete sketch</v-list-item-title>
                </v-list-item>

                <v-list-item
                  v-on:click="switchUI"
                  prepend-icon="mdi-view-dashboard-outline"
                >
                  <v-list-item-title>Use the old UI</v-list-item-title>
                </v-list-item>

                <v-list-item
                  @click="showSettingsDialog = true"
                  prepend-icon="mdi-cog-outline"
                >
                  <v-list-item-title>Settings</v-list-item-title>
                </v-list-item>

                <v-list-item
                  href="/logout/"
                  prepend-icon="mdi-logout"
                >
                  <v-list-item-title>Logout</v-list-item-title>
                </v-list-item>
            </v-list>
          </v-card>
        </v-menu>
      </v-app-bar>

      <!-- Left panel -->
      <v-navigation-drawer
        v-model="showLeftPanel"
        :disable-resize-watcher="true"
        :scrim="false"
        :width="navigationDrawer.width"
      >
      <!-- TODO: content of left panel -->
<<<<<<< HEAD
      <ts-ai-investigation :icon-only="isMiniDrawer" @toggleDrawer="toggleDrawer()"></ts-ai-investigation>
=======
      <!-- <ts-tags :icon-only="isMiniDrawer" @toggleDrawer="toggleDrawer()"></ts-tags> -->
>>>>>>> ccbb0fa8
      <ts-search :icon-only="isMiniDrawer" @toggleDrawer="toggleDrawer()"></ts-search>
      </v-navigation-drawer>

      <!-- Main (canvas) view -->
<<<<<<< HEAD
        <!-- TODO: Scenario context -->

        <router-view
          v-if="sketch.status && hasTimelines && !isArchived"
          @setTitle="(title) => (this.title = title)"
          class="mt-4"
        ></router-view>

    </div>
    <Notifications />
=======
      <router-view
        v-if="sketch.status && hasTimelines && !isArchived"
        @setTitle="(title) => (this.title = title)"
      ></router-view>

      <!-- Context search -->
      <v-bottom-sheet
        hide-overlay
        persistent
        no-click-animation
        v-model="showTimelineView"
        @click:outside="showTimelineView = false"
        scrollable
      >
        <v-card>
          <v-toolbar density="compact" color="transparent" class="px-3">
            <strong>Context search</strong>
            <v-btn-toggle v-model="contextTimeWindowSeconds" class="ml-10" density="compact" variant="outlined">
              <v-btn
                v-for="duration in [1, 5, 10, 60, 300, 600, 1800, 3600]"
                :key="duration"
                :value="duration"
                size="small"
                @click="updateContextQuery(duration)"
              >
              {{  $filters.formatSeconds(duration) }}
              </v-btn>
            </v-btn-toggle>
            <v-btn size="small" variant="text" class="ml-5" @click="contextToSearch()">Replace search</v-btn>

            <v-spacer></v-spacer>

            <v-btn icon :disabled="timelineViewHeight > 40" @click="increaseTimelineViewHeight()">
              <v-icon>mdi-chevron-up</v-icon>
            </v-btn>
            <v-btn icon :disabled="timelineViewHeight === 0" @click="decreaseTimelineViewHeight()">
              <v-icon>mdi-chevron-down</v-icon>
            </v-btn>
            <v-btn icon @click="showTimelineView = false">
              <v-icon>mdi-close</v-icon>
            </v-btn>
          </v-toolbar>
          <v-divider></v-divider>
          <v-expand-transition>
            <v-card-text :style="{ height: timelineViewHeight + 'vh' }" v-show="!minimizeTimelineView">
              <ts-event-list :query-request="queryRequest" :highlight-event="currentContextEvent"></ts-event-list>
            </v-card-text>
          </v-expand-transition>
        </v-card>
      </v-bottom-sheet>

    </div>

>>>>>>> ccbb0fa8
</template>

<script>
import ApiClient from '../utils/RestApiClient.js'
import dayjs from '@/plugins/dayjs'
import EventBus from '../event-bus.js'
import { useAppStore } from "@/stores/app";
import TsUploadTimelineFormButton from '../components/UploadFormButton.vue'
import { useTheme } from 'vuetify'
import TsRenameSketch from '../components/RenameSketch.vue'
import TsSettingsDialog from '../components/SettingsDialog.vue'
import TsShareCard from '../components/ShareCard.vue'
import TsSearch from '../components/LeftPanel/Search.vue'
<<<<<<< HEAD
import TsAiInvestigation from '../components/LeftPanel/AiInvestigation.vue'
import Notifications from '../components/Notifications.vue'
=======
import TsExampleLeftBar from '../components/LeftPanel/ExampleLeftBar.vue'
import TsEventList from '@/components/Explore/EventList.vue'
>>>>>>> ccbb0fa8

export default {
  props: ['sketchId'],
  components: {
    TsRenameSketch,
    TsUploadTimelineFormButton,
    TsSettingsDialog,
    TsSearch,
    TsShareCard,
<<<<<<< HEAD
    TsAiInvestigation
=======
    TsEventList,
>>>>>>> ccbb0fa8
  },
  setup() {
    const theme = useTheme();
    return { theme };
  },
  data() {
    return {
      appStore: useAppStore(),
      showSketchMetadata: false,
      navigationDrawer: {
        width: 56,
      },
      isMiniDrawer: true,
      selectedScenario: null,
      scenarioDialog: false,
      showLeftPanel: false,
      leftPanelTab: 0,
      leftPanelTabItems: ['EXPLORE', 'INVESTIGATE'],
      renameSketchDialog: false,
      showHidden: false,
      shareDialog: false,
      loadingSketch: false,
      // Context
      timelineViewHeight: 60,
      showTimelineView: false,
      currentContextEvent: {},
      minimizeTimelineView: false,
      queryRequest: {},
      contextStartTime: null,
      contextEndTime: null,
      contextTimeWindowSeconds: 300,
      showFacetMenu: false,
      showQuestionMenu: false,
      showRightSidePanel: false,
      showSettingsDialog: false,
    }
  },
  mounted() {
    this.loadingSketch = true
    this.showLeftPanel = false
    this.appStore.updateSketch(this.sketchId).then(() => {
      this.appStore.updateSearchHistory(this.sketchId);
      this.appStore.updateScenarioTemplates(this.sketchId);
      this.appStore.updateSavedGraphs(this.sketchId);
      this.appStore.updateGraphPlugins();
      this.appStore.updateContextLinks();
      this.appStore.updateAnalyzerList(this.sketchId);
      this.appStore.updateSystemSettings();
      this.appStore.updateUserSettings().then(() => {
        if (this.userSettings.showLeftPanel) {
          this.toggleDrawer()
        }
      })
      if (this.hasTimelines && !this.isArchived) {
        this.showLeftPanel = true
      }
      this.updateDocumentTitle();
      this.loadingSketch = false
    })
    EventBus.$on('showContextWindow', this.showContextWindow)
  },
  beforeDestroy() {
    EventBus.$off('showContextWindow')
  },
  computed: {
    sketch() {
      return this.appStore.sketch
    },
    meta() {
      return this.appStore.meta
    },
    userSettings() {
      return this.appStore.settings
    },
    isArchived() {
      if (!this.sketch.status || !this.sketch.status.length) {
        return false
      }
      return this.sketch.status[0].status === 'archived'
    },
    currentUser() {
      return this.appStore.currentUser
    },
    hasTimelines() {
      return this.sketch.timelines && this.sketch.timelines.length
    },
    currentRouteName() {
      return this.$route.name
    },
    systemSettings() {
      return this.appStore.systemSettings
    },
  },
  methods: {
    archiveSketch: function () {
      this.loadingSketch = true
      ApiClient.archiveSketch(this.sketch.id)
        .then((response) => {
          this.appStore.updateSketch(this.sketch.id).then(() => {
            this.showLeftPanel = false
            this.loadingSketch = false
          })
        })
        .catch((e) => {
          console.error(e)
        })
    },
    unArchiveSketch: function () {
      this.loadingSketch = true
      ApiClient.unArchiveSketch(this.sketch.id)
        .then((response) => {
          this.appStore.updateSketch(this.sketch.id).then(() => {
            this.loadingSketch = false
            this.showLeftPanel = true
          })
        })
        .catch((e) => {
          console.error(e)
        })
    },
    deleteSketch: function () {
      if (confirm('Are you sure you want to delete the sketch?')) {
        ApiClient.deleteSketch(this.sketch.id)
          .then((response) => {
            this.$router.push({ name: 'Home' })
          })
          .catch((e) => {
            console.error(e)
          })
      }
    },
    generateContextQuery(event) {
      let timestampMillis = this.$filters.formatTimestamp(event._source.timestamp)
      this.contextStartTime = dayjs.utc(timestampMillis).subtract(this.contextTimeWindowSeconds, 'second')
      this.contextEndTime = dayjs.utc(timestampMillis).add(this.contextTimeWindowSeconds, 'second')
      let startChip = {
        field: '',
        value: this.contextStartTime.toISOString() + ',' + this.contextEndTime.toISOString(),
        type: 'datetime_range',
        operator: 'must',
        active: true,
      }
      let queryFilter = {
        from: 0,
        terminate_after: 40,
        size: 40,
        indices: ['_all'],
        order: 'asc',
        chips: [startChip],
      }
      let queryRequest = { queryString: '*', queryFilter: queryFilter }
      return queryRequest
    },
    updateContextQuery(duration) {
      this.contextTimeWindowSeconds = duration
      this.queryRequest = this.generateContextQuery(this.currentContextEvent)
    },
    contextToSearch() {
      let queryRequest = this.generateContextQuery(this.currentContextEvent)
      queryRequest.doSearch = true
      EventBus.$emit('setQueryAndFilter', queryRequest)
      this.showTimelineView = false
    },
    showContextWindow(event) {
      this.currentContextEvent = event
      this.queryRequest = this.generateContextQuery(event)
      this.showTimelineView = true
    },
    increaseTimelineViewHeight: function () {
      this.minimizeTimelineView = false
      if (this.timelineViewHeight > 70) {
        return
      }
      this.timelineViewHeight += 30
    },
    decreaseTimelineViewHeight: function () {
      this.minimizeTimelineView = false
      if (this.timelineViewHeight < 50) {
        this.minimizeTimelineView = true
        this.timelineViewHeight = 0
        return
      }
      this.timelineViewHeight -= 30
    },
    closeTimelineView: function () {
      this.minimizeTimelineView = true
      this.timelineViewHeight = 0
    },

    toggleTheme: function () {
      localStorage.setItem('isDarkTheme', this.theme.global.current.value.dark);
      this.theme.global.name.value = this.theme.global.current.value.dark ? 'light' : 'dark';
    },
    switchUI: function () {
      window.location.href = window.location.href.replace('/sketch/', '/legacy/sketch/')
    },
    toggleDrawer: function () {
      if (this.navigationDrawer.width > 56) {
        this.navigationDrawer.width = 56
        this.isMiniDrawer = true
      } else {
        this.navigationDrawer.width = 350
        setTimeout(() => {
          this.isMiniDrawer = false
        }, 100)
      }
    },
    updateDocumentTitle: function() {
      if (this.sketch && this.sketch.name && this.sketch.id) {
        document.title = `[${this.sketch.id}] ${this.sketch.name}`;
      } else {
        document.title = 'Timesketch';
      }
    },
  },
  watch: {
    sketch(newSketch) {
      if (newSketch) {
        this.updateDocumentTitle();
      }
    },
    hasTimelines(newVal, oldVal) {
      if (oldVal === 0 && newVal > 0) {
        this.showLeftPanel = true
      }
      if (oldVal > 0 && newVal === 0) {
        this.showLeftPanel = false
      }
    },
  },
}
</script>

<|MERGE_RESOLUTION|>--- conflicted
+++ resolved
@@ -17,12 +17,8 @@
     <!-- Progress indicator when loading sketch data -->
     <v-progress-linear v-if="loadingSketch" indeterminate color="primary"></v-progress-linear>
 
-<<<<<<< HEAD
-    <div v-if="sketch.id && !loadingSketch" class="fill-height">
-=======
     <div v-if="sketch.id && !loadingSketch" style="height: 70vh">
 
->>>>>>> ccbb0fa8
       <!-- Empty state -->
       <v-container v-if="!hasTimelines && !loadingSketch && !isArchived" class="fill-height" fluid>
         <v-row align="center" justify="center" class="text-center">
@@ -221,27 +217,11 @@
         :width="navigationDrawer.width"
       >
       <!-- TODO: content of left panel -->
-<<<<<<< HEAD
-      <ts-ai-investigation :icon-only="isMiniDrawer" @toggleDrawer="toggleDrawer()"></ts-ai-investigation>
-=======
       <!-- <ts-tags :icon-only="isMiniDrawer" @toggleDrawer="toggleDrawer()"></ts-tags> -->
->>>>>>> ccbb0fa8
       <ts-search :icon-only="isMiniDrawer" @toggleDrawer="toggleDrawer()"></ts-search>
       </v-navigation-drawer>
 
       <!-- Main (canvas) view -->
-<<<<<<< HEAD
-        <!-- TODO: Scenario context -->
-
-        <router-view
-          v-if="sketch.status && hasTimelines && !isArchived"
-          @setTitle="(title) => (this.title = title)"
-          class="mt-4"
-        ></router-view>
-
-    </div>
-    <Notifications />
-=======
       <router-view
         v-if="sketch.status && hasTimelines && !isArchived"
         @setTitle="(title) => (this.title = title)"
@@ -295,7 +275,6 @@
 
     </div>
 
->>>>>>> ccbb0fa8
 </template>
 
 <script>
@@ -309,13 +288,8 @@
 import TsSettingsDialog from '../components/SettingsDialog.vue'
 import TsShareCard from '../components/ShareCard.vue'
 import TsSearch from '../components/LeftPanel/Search.vue'
-<<<<<<< HEAD
-import TsAiInvestigation from '../components/LeftPanel/AiInvestigation.vue'
-import Notifications from '../components/Notifications.vue'
-=======
 import TsExampleLeftBar from '../components/LeftPanel/ExampleLeftBar.vue'
 import TsEventList from '@/components/Explore/EventList.vue'
->>>>>>> ccbb0fa8
 
 export default {
   props: ['sketchId'],
@@ -325,11 +299,7 @@
     TsSettingsDialog,
     TsSearch,
     TsShareCard,
-<<<<<<< HEAD
-    TsAiInvestigation
-=======
     TsEventList,
->>>>>>> ccbb0fa8
   },
   setup() {
     const theme = useTheme();
