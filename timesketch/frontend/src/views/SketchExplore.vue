--- conflicted
+++ resolved
@@ -244,12 +244,9 @@
       showSearch: true,
       searchInProgress: false,
       activeStarFilter: false,
-<<<<<<< HEAD
       currentPage: 1,
-=======
       contextEvent: false,
       originalContext: false,
->>>>>>> ca6d9cab
       eventList: {
         meta: {},
         objects: []
