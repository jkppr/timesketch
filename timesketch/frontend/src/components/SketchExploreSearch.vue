--- conflicted
+++ resolved
@@ -24,53 +24,8 @@
             <p class="card-header-title">Create new view</p>
           </header>
           <div class="card-content">
-<<<<<<< HEAD
-            <form v-on:submit.prevent="search">
-              <input v-model="currentQueryString" class="ts-search-input" type="text" placeholder="Search" autofocus>
-            </form>
-            <br>
-            <div class="modal" v-bind:class="{ 'is-active': showCreateViewModal }">>
-              <div class="modal-background"></div>
-              <div class="modal-content">
-                <div class="card">
-                  <header class="card-header">
-                    <p class="card-header-title">Create new view</p>
-                  </header>
-                  <div class="card-content">
-                    <div class="content">
-                      <ts-create-view-form @toggleCreateViewModal="toggleCreateViewModal" :sketchId="sketchId" :currentQueryString="currentQueryString" :currentQueryFilter="currentQueryFilter"></ts-create-view-form>
-                    </div>
-                  </div>
-                </div>
-              </div>
-              <button class="modal-close is-large" aria-label="close" v-on:click="showCreateViewModal = !showCreateViewModal"></button>
-            </div>
-            <div class="field is-grouped">
-
-              <p class="control">
-                <a class="button" v-on:click="searchStarred">
-                  <span class="icon is-small"><i class="fas fa-star"></i></span>
-                  <span>Starred</span>
-                </a>
-              </p>
-
-              <p class="control">
-                <ts-view-list-dropdown @setActiveView="searchView"></ts-view-list-dropdown>
-              </p>
-
-              <p class="control">
-                <a class="button" v-on:click="showCreateViewModal = !showCreateViewModal">
-                          <span class="icon is-small">
-                            <i class="fas fa-save"></i>
-                          </span>
-                  <span>Save view</span>
-                </a>
-              </p>
-
-=======
             <div class="content">
               <ts-create-view-form @toggleCreateViewModal="toggleCreateViewModal" :sketchId="sketchId" :currentQueryString="currentQueryString" :currentQueryFilter="currentQueryFilter"></ts-create-view-form>
->>>>>>> 06fa9dac
             </div>
           </div>
         </div>
