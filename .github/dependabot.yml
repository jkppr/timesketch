version: 2
updates:
# Ignore version updates and only open a PR for security updates!
  - package-ecosystem: "github-actions"
    directory: "/.github/workflows"
    schedule:
      interval: "monthly"
    open-pull-requests-limit: 0
  - package-ecosystem: "pip"
    directory: "/"
    schedule:
      interval: "monthly"
    open-pull-requests-limit: 0
  - package-ecosystem: "pip"
    directory: "/test_requirements.txt"
    schedule:
      interval: "monthly"
    open-pull-requests-limit: 0
  - package-ecosystem: "npm"
    directory: "/timesketch/frontend-ng"
    schedule:
      interval: "monthly"
    open-pull-requests-limit: 0
# ignore dependencies of the legacy front-end since it is deprecated
  - package-ecosystem: "npm"
    directory: "/timesketch/frontend"
    schedule:
      interval: "monthly"
<<<<<<< HEAD
    open-pull-requests-limit: 0
    ignore:
      - dependency-name: "*"
        update-types: ["version-update:semver-major", "version-update:semver-minor", "version-update:semver-patch"]
=======
    open-pull-requests-limit: 0
>>>>>>> 665740ab
<|MERGE_RESOLUTION|>--- conflicted
+++ resolved
@@ -26,11 +26,7 @@
     directory: "/timesketch/frontend"
     schedule:
       interval: "monthly"
-<<<<<<< HEAD
     open-pull-requests-limit: 0
     ignore:
       - dependency-name: "*"
         update-types: ["version-update:semver-major", "version-update:semver-minor", "version-update:semver-patch"]
-=======
-    open-pull-requests-limit: 0
->>>>>>> 665740ab
